<!-- Google Drive Integration -->
<div id="card-integration-google-drive" class="card mb-2 mt-2">
    <h5 class="card-header h5">Google Drive</h5>
    <div class="card-body flex">
        <div class="col-2 mr-4 ml-2">
            <img src="{{ url_for('static', filename='img/google_drive.png') }}" alt="Google Drive Integration" class="img-fluid">
            <p class="card-text">Integrate your Google Drive with Lorelai to index your documents. Currently supports individual google docs and folders (we'll only pick up google docs inside those folders, other file types will be ignored)</p>
        </div>
        <div class="col-8">

            <h5 class="card-title h5">Actions:</h5>
            <p>Use the following buttons to authorize Lorelai to index specific Google Drive files and folders:</p>
            <button class="btn btn-primary" id="authorize_button" onclick="codeClient.requestCode()">Authorize</button>
            <button class="btn btn-secondary" id="signout_button" onclick="handleSignoutClick()">Sign Out</button>
            <button class="btn btn-secondary" id="select_button" onclick="createPicker()">Select Folders/Documents</button>

            <h5 class="card-title h5 mt-4">Documents Indexed:</h5>
            <div class="list-group mt-3">
            {%if google_docs_to_index %}
                <table class="table table-striped">
                    <thead>
                        <tr>
                            <th scope="col">Name</th>
                            <th scope="col">Type</th>
                            <th scope="col">Last Indexed</th>
                            <th scope="col">Actions</th>
                        </tr>
                    </thead>
                    <tbody id="content">
                    {% for doc in google_docs_to_index %}
                        <tr>
                            <td><h5 class="mb-1">{{ doc.item_name }}
                                <span class="info-icon" data-bs-toggle="tooltip" title="Google Docs ID: {{ doc.google_drive_id }}">
                                    <i class="bi bi-info-circle"></i>
                                </span>
                            </h5></td>
                            <td>{{ doc.item_type }}</td>
                            <td>{{ doc.last_indexed_at }}</td>
                            <td>
                                <button class="btn btn-primary btn-sm mb-2" onclick="removeDocument('{{ doc.google_drive_id }}')">Remove from Index</button>
                                {% if doc.item_type == 'document' %}
                                    <button class="btn btn-primary btn-sm" onclick="window.open('https://docs.google.com/document/d/{{ doc.google_drive_id }}', '_blank')">View File</button>
                                {% else %}
                                    <button class="btn btn-primary btn-sm" onclick="window.open('https://drive.google.com/drive/folders/{{ doc.google_drive_id }}', '_blank')">Open Folder</button>
                                {% endif %}
                            </td>
                        </tr>
                    {% endfor %}
                    </tbody>
                </table>
            {% endif %}
            </div>
        </div>
    </div>
</div>
</div>
<script>
    const SCOPES = 'https://www.googleapis.com/auth/drive.file';
    const CLIENT_ID = '{{ google_client_id }}';
    const API_KEY = '{{ google_api_key }}';
    const APP_ID = '{{ google_app_id }}';

    let codeClient;
    let accessToken = {% if google_drive_access_token %}'{{ google_drive_access_token }}'{% else %}null{% endif %};
    let authorizationCode = null;
    let pickerInited = false;
    let gisInited = false;

    document.getElementById('authorize_button').disabled = true;
    document.getElementById('signout_button').disabled = true;
    document.getElementById('select_button').disabled = true;

    async function gapiLoaded() {
        gapi.load('client:picker', initializePicker);
    }

    async function initializePicker() {
        await gapi.client.load('https://www.googleapis.com/discovery/v1/apis/drive/v3/rest');
        pickerInited = true;
        maybeEnableButtons();
    }

    async function gisLoaded() {
        // More info here: https://developers.google.com/identity/oauth2/web/reference/js-reference
        codeClient = google.accounts.oauth2.initCodeClient({
            client_id: CLIENT_ID,
            scope: 'openid https://www.googleapis.com/auth/userinfo.profile https://www.googleapis.com/auth/userinfo.email https://www.googleapis.com/auth/drive.file',
            ux_mode: 'redirect',
            error_callback: async (type) => {
                console.error('Error obtaining authorization code:', type);
            },
            redirect_uri: window.location.origin + '/google/drive/codeclientcallback',
            state: 'google_drive'
        });
        gisInited = true;
        maybeEnableButtons();
    }

    async function maybeEnableButtons() {
        if (pickerInited && gisInited) {
            document.getElementById('authorize_button').disabled = false;
            if (accessToken) {
                document.getElementById('signout_button').disabled = false;
                document.getElementById('select_button').disabled = false;
            } else {
                document.getElementById('signout_button').disabled = true;
                document.getElementById('select_button').disabled = true;
            }
        }
    }

    async function handleSignoutClick() {
        if (accessToken) {
            // Remove the access token from the server
            const response = await fetch('/google/drive/revoke', {
                method: 'POST',
                headers: { 'Content-Type': 'application/json' },
                body: JSON.stringify({ access_token: accessToken }),
            });

            if (response.ok) {
                // If the request is successful, reload the page
                // Revoke the access token from Google
<<<<<<< HEAD
                google.accounts.oauth2.revoke(accessToken, async (successful, error) => {
                    console.log('Access token revoked: ', );
                });
=======
                google.accounts.oauth2.revoke(accessToken);
>>>>>>> 65a55ba9

                location.reload();
            } else {
                console.error('Failed to revoke access token:', response.statusText);
            }

        }
    }

    async function createPicker() {
        const shareddrivesview = new google.picker.DocsView(google.picker.ViewId.DOCS)
            .setEnableDrives(true)
            .setMimeTypes('application/vnd.google-apps.document', 'application/vnd.google-apps.folder')
            .setSelectFolderEnabled(true)
            .setOwnedByMe(false)
            .setIncludeFolders(true); // creates just the shared drives view

        const sharedwithmeview = new google.picker.DocsView(google.picker.ViewId.DOCS)
            .setMimeTypes('application/vnd.google-apps.document', 'application/vnd.google-apps.folder')
            .setSelectFolderEnabled(true)
            .setIncludeFolders(true)
            .setOwnedByMe(false); // creates just the shared with me view

        const mydriveview = new google.picker.DocsView(google.picker.ViewId.DOCS)
            .setMimeTypes('application/vnd.google-apps.document', 'application/vnd.google-apps.folder')
            .setSelectFolderEnabled(true)
            .setOwnedByMe(true)
            .setParent('root')
            .setIncludeFolders(true); // creates just the my drive view

        const picker = new google.picker.PickerBuilder()
            .enableFeature(google.picker.Feature.MULTISELECT_ENABLED)
            .enableFeature(google.picker.Feature.SUPPORT_DRIVES)
            .disableFeature(google.picker.Feature.MINE_ONLY)
            .setDeveloperKey(API_KEY)
            .setAppId(APP_ID)
            .setOAuthToken(accessToken)
            .addView(shareddrivesview)
            .addView(sharedwithmeview)
            .addView(mydriveview)
            .setCallback(pickerCallback)
            .setOrigin(window.location.protocol + '//' + window.location.host)
            .setTitle('Select documents or folders')
            .build();
        picker.setVisible(true);
    }

    async function pickerCallback(data) {
        if (data.action === google.picker.Action.PICKED) {
            const documents = data[google.picker.Response.DOCUMENTS].map(doc => ({
                id: doc[google.picker.Document.ID],
                name: doc[google.picker.Document.NAME],
                mimeType: doc[google.picker.Document.MIME_TYPE],
                type: doc[google.picker.Document.TYPE],
                lastIndexedAt: doc.last_indexed_at || 'N/A'  // Assuming last_indexed_at might not be available
            }));

            try {
                const response = await fetch('/google/drive/processfilepicker', {
                    method: 'POST',
                    headers: { 'Content-Type': 'application/json' },
                    body: JSON.stringify(documents),
                });

                if (response.ok) {
                    // If the request is successful, reload the page
                    location.reload();
                } else {
                    console.error('Failed to process file picker:', response.statusText);
                }
            } catch (error) {
                console.error('Error processing file picker:', error);
            }
        }
    }


    async function removeDocument(googleDriveId) {
        await fetch('/google/drive/removefile', {
            method: 'POST',
            headers: { 'Content-Type': 'application/json' },
            body: JSON.stringify({ google_drive_id: googleDriveId }),
        }).catch(console.error)
        .then(() => location.reload());
    }

    document.addEventListener('DOMContentLoaded', function () {
        var tooltipTriggerList = [].slice.call(document.querySelectorAll('[data-bs-toggle="tooltip"]'))
        var tooltipList = tooltipTriggerList.map(function (tooltipTriggerEl) {
            return new bootstrap.Tooltip(tooltipTriggerEl)
        })

        // Check for an existing access token on page load
        if (accessToken) {
            document.getElementById('authorize_button').innerText = 'Refresh';
            document.getElementById('signout_button').disabled = false;
            document.getElementById('select_button').disabled = false;
        } else {
            document.getElementById('authorize_button').disabled = false;
        }
    });

</script>

<script async defer src="https://apis.google.com/js/api.js" onload="gapiLoaded()"></script>
<script async defer src="https://accounts.google.com/gsi/client" onload="gisLoaded()"></script><|MERGE_RESOLUTION|>--- conflicted
+++ resolved
@@ -121,14 +121,9 @@
             if (response.ok) {
                 // If the request is successful, reload the page
                 // Revoke the access token from Google
-<<<<<<< HEAD
                 google.accounts.oauth2.revoke(accessToken, async (successful, error) => {
                     console.log('Access token revoked: ', );
                 });
-=======
-                google.accounts.oauth2.revoke(accessToken);
->>>>>>> 65a55ba9
-
                 location.reload();
             } else {
                 console.error('Failed to revoke access token:', response.statusText);
