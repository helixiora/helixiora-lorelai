--- conflicted
+++ resolved
@@ -6,89 +6,6 @@
         <div class="alert alert-danger" role="alert">
             <h4 class="alert-heading">Unauthorized Access!</h4>
             <p>You are not authorized to access this page. Please <a href="/login" class="alert-link">login</a> to access this page.</p>
-<<<<<<< HEAD
-        </div>
-    {% else %}
-        <div class="card">
-            <div class="card-body">
-                <h5 class="card-title">Welcome, {{ user.full_name }}!</h5>
-                <p class="card-text">Here are some details about your current session:</p>
-                <ul class="list-group list-group-flush">
-                    <li class="list-group-item">Email: {{ user.email }}</li>
-                    <li class="list-group-item">Organisation: {{ user.organisation }}</li>
-                </ul>
-            </div>
-        </div>
-
-        <!-- Include Indexer -->
-        {% include 'indexer.html' %}
-
-        <!-- Marketplace Integration Section -->
-        <div class="mt-4">
-            <h2 class="mb-3" style="color: #000;">Integrations</h2>
-
-            <!-- Google Drive Integration -->
-            {% if features.google_drive %}
-            <div id="google-drive-section" class="card mb-3">
-                <div class="card-body bg-light">
-                    <div class="row">
-                        <div class="col-md-4">
-                            <img src="{{ url_for('static', filename='img/google_drive.png') }}" alt="Google Drive Integration" class="img-fluid">
-                        </div>
-                        <div class="col-md-8">
-                            <h5 class="card-title h5">Google Drive</h5>
-                            <button class="btn btn-primary" id="authorize_button" onclick="codeClient.requestCode()">Authorize</button>
-                            <button class="btn btn-secondary" id="signout_button" onclick="handleSignoutClick()">Sign Out</button>
-                            <button class="btn btn-primary mt-3" id="select_button" onclick="createPicker()">Select Folders/Documents</button>
-                            <p class="card-text">Integrate your Google Drive with Lorelai to index your documents.</p>
-                            <h5 class="card-title h5">Documents Indexed:</h5>
-                            <div class="list-group mt-3 col-8" id="content">
-                            {%if google_docs_to_index %}
-                                {% for doc in google_docs_to_index %}
-                                <div class="list-group-item list-group-item-action">
-                                    <div class="d-flex justify-content-between">
-                                        <h5 class="mb-1">{{ doc.item_name }}
-                                            <span class="info-icon" data-bs-toggle="tooltip" title="Google Docs ID: {{ doc.google_drive_id }}">
-                                                <i class="bi bi-info-circle"></i>
-                                            </span>
-                                        </h5>
-                                        <small>{{ doc.item_type }}
-                                            <a href="https://drive.google.com/file/d/{{ doc.google_drive_id }}/view" target="_blank"><i class="bi bi-arrow-right-circle"></i></a>
-                                        </small>
-                                    </div>
-                                    <div class="d-flex justify-content-between">
-                                        <small>Last indexed: {{ doc.last_indexed_at }}</small>
-                                    </div>
-                                    <button class="btn btn-primary btn-sm" onclick="removeDocument('{{ doc.google_drive_id }}')">Remove from Lorelai</button>
-                                </div>
-                                {% endfor %}
-                            {% endif %}
-                            </div>
-                        </div>
-                    </div>
-                </div>
-            </div>
-            {% endif %}
-
-            <!-- Slack Integration -->
-            {% if features.slack == 1 %}
-            <div class="card mb-3">
-                <div class="card-body bg-light">
-                    <div class="row">
-                        <div class="col-md-4">
-                            <img src="{{ url_for('static', filename='img/slack.png') }}" alt="Slack Integration" class="img-fluid">
-                        </div>
-                        <div class="col-md-8">
-                            <h5 class="card-title font-weight-bold">Slack Integration</h5>
-                            <p class="card-text">Enhance your experience by integrating Slack with our platform.</p>
-                            <a href="/slack/auth" class="btn btn-primary">Start Integration</a>
-                        </div>
-                    </div>
-                </div>
-            </div>
-            {% endif %}
-        </div>
-=======
         </div>
     {% else %}
         <div class="card mb-2 mt-2" id="card-welcome">
@@ -120,7 +37,6 @@
                 {% include 'integrations/profile-slack.html' %}
             {% endif %}
         </div>
->>>>>>> 36aa5e2a
     {% endif %}
 </div>
 
