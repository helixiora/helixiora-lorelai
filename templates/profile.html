{% extends "base.html" %}

{% block content %}
<div class="container mt-5">
    <div class="card">
        <div class="card-body">
            <h5 class="card-title">Welcome, {{ user.full_name }}!</h5>
            <p class="card-text">Here are some details about your current session:</p>
            <ul class="list-group list-group-flush">
                <li class="list-group-item">Email: {{ user.email }}</li>
                <li class="list-group-item">Organisation: {{ user.organisation }}</li>
            </ul>
        </div>
    </div>

    <!-- Marketplace Integration Section -->
    <div class="mt-4">
        <h1 class="mb-3 strong" style="color: #000;">Integrations</h1>

        <!-- Google Drive Integration -->
        {% if features.google_drive %}
        <div class="card mb-3">
            <div class="card-body bg-light">
                <div class="row">
                    <div class="col-md-4">
                        <img class="card-img-top" src="{{ url_for('static', filename='img/google_drive.png') }}" alt="Google Drive Integration">
                    </div>
                    <div class="col-md-8">
                        <h5 class="card-title font-weight-bold">Enhance your experience</h5>
                        <h6 class="card-title">Google Drive Integration</h6>
                        <p class="card-text">Start feeding your business data to the hungry LLM!</p>
                        <a class="btn btn-primary" href="{{ google_auth_url }}">Authorize</a>
                    </div>
                </div>
            </div>
        </div>
<<<<<<< HEAD
        
        <!-- Marketplace Integration Section -->
        <div class="mt-4">
            <h2 class="mb-3" style="color: #000;">Integrations Marketplace</h2>
            <!-- Slack Integration -->
            {% if features.slack == 1 %}
            <div class="card mb-3">
                <div class="card-body bg-light">
                    <div class="row">
                        <div class="col-md-4">
                            <img class="card-img-top" src="{{ url_for('static', filename='img/slack.jpg') }}" alt="Slack Integration">
                        </div>
                        <div class="col-md-8">
                            <h5 class="card-title font-weight-bold">Enhance your experience</h5>
                            <h6 class="card-title">Slack Integration</h6>
                            <p class="card-text">Start feeding your business data to the hungry LLM!</p>
                            <a href="/slack/auth" class="btn btn-primary">Start Integration</a>
                        </div>
                    </div>
                </div>
            </div>
            {% endif %}
            <!-- Additional integrations can be added in similar div blocks -->
        </div>
=======
        {% endif %}
>>>>>>> 5a046286
    </div>
</div>

{% endblock %}<|MERGE_RESOLUTION|>--- conflicted
+++ resolved
@@ -10,6 +10,30 @@
                 <li class="list-group-item">Email: {{ user.email }}</li>
                 <li class="list-group-item">Organisation: {{ user.organisation }}</li>
             </ul>
+        </div>
+        
+        <!-- Marketplace Integration Section -->
+        <div class="mt-4">
+            <h2 class="mb-3" style="color: #000;">Integrations Marketplace</h2>
+            <!-- Slack Integration -->
+            {% if features.slack == 1 %}
+            <div class="card mb-3">
+                <div class="card-body bg-light">
+                    <div class="row">
+                        <div class="col-md-4">
+                            <img class="card-img-top" src="{{ url_for('static', filename='img/slack.jpg') }}" alt="Slack Integration">
+                        </div>
+                        <div class="col-md-8">
+                            <h5 class="card-title font-weight-bold">Enhance your experience</h5>
+                            <h6 class="card-title">Slack Integration</h6>
+                            <p class="card-text">Start feeding your business data to the hungry LLM!</p>
+                            <a href="/slack/auth" class="btn btn-primary">Start Integration</a>
+                        </div>
+                    </div>
+                </div>
+            </div>
+            {% endif %}
+            <!-- Additional integrations can be added in similar div blocks -->
         </div>
     </div>
 
@@ -34,34 +58,7 @@
                 </div>
             </div>
         </div>
-<<<<<<< HEAD
-        
-        <!-- Marketplace Integration Section -->
-        <div class="mt-4">
-            <h2 class="mb-3" style="color: #000;">Integrations Marketplace</h2>
-            <!-- Slack Integration -->
-            {% if features.slack == 1 %}
-            <div class="card mb-3">
-                <div class="card-body bg-light">
-                    <div class="row">
-                        <div class="col-md-4">
-                            <img class="card-img-top" src="{{ url_for('static', filename='img/slack.jpg') }}" alt="Slack Integration">
-                        </div>
-                        <div class="col-md-8">
-                            <h5 class="card-title font-weight-bold">Enhance your experience</h5>
-                            <h6 class="card-title">Slack Integration</h6>
-                            <p class="card-text">Start feeding your business data to the hungry LLM!</p>
-                            <a href="/slack/auth" class="btn btn-primary">Start Integration</a>
-                        </div>
-                    </div>
-                </div>
-            </div>
-            {% endif %}
-            <!-- Additional integrations can be added in similar div blocks -->
-        </div>
-=======
         {% endif %}
->>>>>>> 5a046286
     </div>
 </div>
 
