#!/usr/bin/env python3

"""the main application file for the OAuth2 flow flask app
"""
import json
import os
import sys
import logging
import sqlite3
from contextlib import closing
from typing import Dict
from pprint import pprint

from flask import Flask, redirect, url_for, session, request, render_template, flash, jsonify
from celery import Celery

import google.auth.transport.requests
from google.oauth2 import id_token
from google_auth_oauthlib.flow import Flow

from lorelai.contextretriever import ContextRetriever
from lorelai.llm import Llm

app = Flask(__name__)
app.secret_key = 'your_very_secret_and_long_random_string_here'

app.config['CELERY_BROKER_URL'] = 'redis://redis:6379/0'
app.config['CELERY_RESULT_BACKEND'] = 'redis://redis:6379/0'

def make_celery(appflask: Flask) -> Celery:
    """
    Create and configure a Celery instance for a Flask application.

    Parameters:
    - app: The Flask application instance.

    Returns:
    - Configured Celery instance.
    """
    # Initialize Celery with Flask app's settings
    celery = Celery(appflask.import_name, broker=appflask.config['CELERY_BROKER_URL'])
    celery.conf.update(appflask.config)

    # pylint: disable=R0903
    class ContextTask(celery.Task):
        """
        A Celery Task that ensures the task executes with Flask application context.
        """
        def __call__(self, *args, **kwargs):
            with appflask.app_context():
                return self.run(*args, **kwargs)

    # Setting the custom task class
    celery.Task = ContextTask

    return celery

celeryapp = make_celery(app)

# Allow OAuthlib to use HTTP for local testing only
os.environ['OAUTHLIB_INSECURE_TRANSPORT'] = '1'

# Helper function for database connections
def get_db_connection() -> sqlite3.Connection:
    """Get a database connection

    Returns:
        conn: a connection to the database
    """
    try:
        conn = sqlite3.connect(DATABASE)
        conn.row_factory = sqlite3.Row
        return conn
    except sqlite3.Error as e:
        print(f"Database connection failed: {e}")
        raise e

def get_user_details() -> Dict[str, str]:
    """Fetches details of the currently logged-in user from the database.
    Returns:
        A dictionary with user details or an empty dictionary if not found.
    """
    required_keys = ['google_id', 'email']
    if not all(key in session for key in required_keys):
        return {}  # Returns an empty dictionary if required keys are missing

    logging.debug("SESSION: %s", session)
    email = session['email']

    try:
        with get_db_connection() as conn:
            with closing(conn.cursor()) as cursor:
                user_details = cursor.execute("""
                    SELECT u.name, u.email, o.name AS org_name
                    FROM users u
                    INNER JOIN organisations o ON u.org_id = o.id
                    WHERE u.email = ?
                """, (email,)).fetchone()
                if user_details:
                    return {key: user_details[key] for key in ['name', 'email', 'org_name']}
                return {}  # Returns an empty dictionary if no user details are found
    except RuntimeError as e:  # Consider narrowing this to specific exceptions
        logging.error("Failed to fetch user details: %s", e, exc_info=True)
        return {}  # Returns an empty dictionary in case of an exception

# Load the Google OAuth2 secrets
with open('settings.json', encoding='utf-8') as f:
    secrets = json.load(f)['google']

client_config = {
    "web": {
        "client_id": secrets['client_id'],
        "project_id": secrets['project_id'],
        "auth_uri": "https://accounts.google.com/o/oauth2/auth",
        "token_uri": "https://oauth2.googleapis.com/token",
        "auth_provider_x509_cert_url": "https://www.googleapis.com/oauth2/v1/certs",
        "client_secret": secrets['client_secret'],
        "redirect_uris": secrets['redirect_uris'],
    }
}

flow = Flow.from_client_config(
    client_config=client_config,
    scopes=["https://www.googleapis.com/auth/userinfo.profile",
            "https://www.googleapis.com/auth/userinfo.email",
            "https://www.googleapis.com/auth/drive.readonly",
            "openid"],
    redirect_uri="http://127.0.0.1:5000/oauth2callback"
)

# Database setup
DATABASE = './userdb.sqlite'

# Database schema
connection = get_db_connection()
if connection:
    cur = connection.cursor()
else:
    raise ConnectionError("Failed to connect to the database.")

# make sure the organisation table exists
cur.execute('''CREATE TABLE IF NOT EXISTS organisations (
    id INTEGER PRIMARY KEY AUTOINCREMENT,
    name TEXT UNIQUE
)''')

# make sure the users table exists
cur.execute('''CREATE TABLE IF NOT EXISTS users (
    user_id INTEGER PRIMARY KEY AUTOINCREMENT,
    org_id INTEGER,
    name TEXT,
    email TEXT,
    access_token TEXT,
    refresh_token TEXT,
    expires_in INTEGER,
    token_type TEXT,
    scope TEXT
)''')

connection.commit()
cur.close()
connection.close()

@celeryapp.task(name='execute_rag_llm')
def execute_rag_llm(chat_message, user, organisation):
    """A Celery task to execute the RAG+LLM model
    """
    print(f"Task ID: {execute_rag_llm.request.id}, Message: {chat_message}")
    print(f"Session: {user}, {organisation}")

    # update the task state before we begin processing
    execute_rag_llm.update_state(state='PROGRESS', meta={'status': 'Processing...'})

    # get the context for the question
    enriched_context = ContextRetriever(org_name=organisation, user=user)

    context, source = enriched_context.retrieve_context(chat_message)

    llm = Llm(model="gpt-3.5-turbo")
    answer = llm.get_answer(question=chat_message, context=context)

    print(f"Answer: {answer}")
    print(f"Source: {source}")

    json_data = {
        'answer': answer,
        'source': source
    }

    return json_data

@app.route('/submit_custom_org', methods=['GET','POST'])
def submit():
    """Create custom org for new sign up

    Returns:
        string: callback
    """
    if request.method == 'GET':
        return render_template("index_create_custom_org.html")
    organisation = request.form['organisation']
    session['organisation'] = organisation
    session['captured_org_name'] = True
    # have to redirect to index if we redirect to oauth callback it breaks the flow we get error.
    return redirect(url_for("index"))

# Improved index route using render_template
@app.route('/')
def index():
    """the index page

    Returns:
        string: the index page
    """
<<<<<<< HEAD
    print(f"Session: {session}")
=======

>>>>>>> 5ce2d36d
    if 'google_id' in session:
        user_data = {
            'user_organization': session['organisation'],
            'user_email': session['email'],
        }

        return render_template('index_logged_in.html', **user_data)

    try:
        authorization_url, state = flow.authorization_url(access_type='offline',
                                                            include_granted_scopes='true')
        session['state'] = state
        return render_template('index.html', auth_url=authorization_url,
                                organisation_created=session.get('organisation'))
    except RuntimeError as e:
        print(f"Error generating authorization URL: {e}")
        return render_template('error.html', error_message="Failed to generate login URL.")

@app.route('/js/<script_name>.js')
def serve_js(script_name):
    """the javascript endpoint
    """
    return render_template(f"js/{script_name}.js"), 200, {'Content-Type': 'application/javascript'}


# a get and post route for the chat page
@app.route('/chat', methods=['POST'])
def chat():
    """the chat route
    """
    content = request.get_json()

    # this is used to post a task to the celery worker
    task = execute_rag_llm.apply_async(args=[content['message'], session['email'],
<<<<<<< HEAD
                                             session['organisation']], task_name='execute_rag_llm')
=======
                                            session['organisation']])
>>>>>>> 5ce2d36d

    return jsonify({'task_id': task.id}), 202

@app.route('/chat', methods=['GET'])
def fetch_chat_result():
    """the chat route
    """
    task_id = request.args.get('task_id')
    task = execute_rag_llm.AsyncResult(task_id)
    if task.state == 'SUCCESS':
        return jsonify({'status': 'SUCCESS', 'result': task.result})
    return jsonify({'status': 'PENDING'}), 202

@app.route('/profile')
def profile():
    """the profile page
    """
    if 'google_id' in session:
        # Example: Fetch user details from the database
        user = get_user_details()
        # Assume `get_user_details` returns a dict with user info and credentials
        return render_template('profile.html', user=user)
    return 'You are not logged in!'

@app.route('/oauth2callback')
def callback():
    """the callback function for the OAuth2 flow

    Returns:
        redirect: redirects to the profile page
    """

    flow.fetch_token(authorization_response=request.url)

    if not session['state'] == request.args['state']:
        return 'State does not match!', 400

    credentials = flow.credentials
    request_session = google.auth.transport.requests.Request()
    id_info = id_token.verify_oauth2_token(
        id_token=credentials.id_token, #pyright: ignore reportAttributeAccessIssue=false
        request=request_session,
        audience=flow.client_config['client_id']
    )

    pprint(f"CREDS: {credentials}")
    print(f"ID: {id_info}")

    # Here, 'sub' is used as the user ID. Depending on your application, you might use a different
    # identifier
    # user_id = id_info.get('sub')
    username = id_info.get('name')
    user_email = id_info.get('email')
    organisation = session.get('organisation')

    # Database insert/update
    conn = get_db_connection()
    cursor = conn.cursor()
    # This checks if the user already created the organisation
    if organisation is None:
        sql = "SELECT organisations.name FROM users \
        JOIN organisations on users.org_id=organisations.id WHERE users.email = ?"
        sql_result = cursor.execute(sql, (user_email,)).fetchone()
        if sql_result:
            organisation = sql_result[0]

        print("organisation", organisation)

    # this checks if user did not create org and also did not enter custom org name
    if organisation is None and session.get('captured_org_name') is None:
        return redirect(url_for("submit"))

    # check if a user with the same email exists
    sql = "SELECT user_id FROM users WHERE email = ?;"
    user_id = cursor.execute(sql, (user_email,)).fetchone()

    if user_id is None:
        print(f"ORG: {organisation}")
        # create a new organisation if it doesn't exist
        # if it does exist, return it's id
        cursor.execute(("""
            INSERT INTO organisations (name)
            VALUES (?)
            ON CONFLICT (name)
            DO NOTHING;
        """), (organisation,))

        sql = "SELECT id FROM organisations WHERE name = ?;"
        org_id = cursor.execute(sql, (organisation,)).fetchone()[0]

        cursor.execute(("""
            INSERT INTO users (
                org_id,
                name,
                email,
                access_token,
                refresh_token,
                expires_in,
                token_type,
                scope)
            VALUES (?, ?, ?, ?, ?, ?, ?, ?);
        """), (
            org_id,
            username,
            user_email,
            credentials.token,
            credentials.refresh_token,
            credentials.expiry,
            "Bearer",
            ' '.join(str(credentials.scopes))
        ))

        conn.commit()
        cursor.close()
        conn.close()

    session['google_id'] = id_info.get('sub')
    session['name'] = id_info.get('name')
    session['email'] = id_info.get('email')
    session['organisation'] = organisation
    return redirect(url_for('index'))

@app.route('/admin')
def admin():
    """the admin page
    """
    if 'google_id' in session:
        return render_template('admin.html')
    return 'You are not logged in!'

@app.route('/admin/pinecone')
def list_indexes():
    """the list indexes page
    """

    enriched_context = ContextRetriever(org_name=session['organisation'], user=session['email'])

    indexes = enriched_context.get_all_indexes()

    pprint(indexes)
    # Render a template, passing the indexes and their metadata
    return render_template('admin/pinecone.html', indexes=indexes)

@app.route('/admin/pinecone/<host_name>')
def index_details(host_name):
    """the index details page
    """
    enriched_context = ContextRetriever(org_name=session['organisation'], user=session['email'])

    # Assume getIndexDetails function exists to fetch metadata for a specific index
    index_metadata = enriched_context.get_index_details(index_host=host_name)

    pprint(index_metadata)

    return render_template('admin/index_details.html', index_host=host_name,
                           metadata=index_metadata)

# Logout route
@app.route('/logout')
def logout():
    """the logout route
    """
    session.clear()
    flash("You have been logged out.")
    return redirect(url_for('index'))

# Error handler for 404
@app.errorhandler(404)
def page_not_found(e):
    """the error handler for 404 errors
    """
    return render_template('404.html', e=e), 404

# Error handler for 500
@app.errorhandler(500)
def internal_server_error(e):
    """the error handler for 500 errors
    """
    error_info = sys.exc_info()
    if error_info:
        error_message = str(error_info[1])  # Get the exception message
    else:
        error_message = f"An unknown error occurred. {e}"

    # Pass the error message to the template
    return render_template('500.html', error_message=error_message), 500

if __name__ == '__main__':
    print("Starting the app...")
    app.run()<|MERGE_RESOLUTION|>--- conflicted
+++ resolved
@@ -212,11 +212,6 @@
     Returns:
         string: the index page
     """
-<<<<<<< HEAD
-    print(f"Session: {session}")
-=======
-
->>>>>>> 5ce2d36d
     if 'google_id' in session:
         user_data = {
             'user_organization': session['organisation'],
@@ -251,11 +246,7 @@
 
     # this is used to post a task to the celery worker
     task = execute_rag_llm.apply_async(args=[content['message'], session['email'],
-<<<<<<< HEAD
-                                             session['organisation']], task_name='execute_rag_llm')
-=======
-                                            session['organisation']])
->>>>>>> 5ce2d36d
+                                       session['organisation']], task_name='execute_rag_llm')
 
     return jsonify({'task_id': task.id}), 202
 
