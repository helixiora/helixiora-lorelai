--- conflicted
+++ resolved
@@ -196,17 +196,10 @@
     Returns:
         string: callback
     """
-<<<<<<< HEAD
-    org_name = request.form['org_name']
-    print("Entered Org Name:", org_name)
-    session['organisation'] = org_name
-
-=======
     if request.method == 'GET':
         return render_template("index_create_custom_org.html")
     organisation = request.form['organisation']
     session['organisation'] = organisation
->>>>>>> 58bd7faf
     session['captured_org_name'] = True
     # have to redirect to index if we redirect to oauth callback it breaks the flow we get error.
     return redirect(url_for("index"))
