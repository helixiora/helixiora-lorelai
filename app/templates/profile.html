--- conflicted
+++ resolved
@@ -74,10 +74,6 @@
     {% endif %}
 </div>
 
-<<<<<<< HEAD
-<script src="{{ url_for('serve_js', script_name='tour-profile') }}"></script>
-=======
 <script src="{{ url_for('static', filename='js/tour-profile.js') }}"></script>
 
->>>>>>> f8dea820
 {% endblock %}