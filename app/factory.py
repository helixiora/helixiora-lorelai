"""Application factory for the Flask app."""

import logging
import os
import sys
from flask import Flask, jsonify, render_template
from flask_jwt_extended import JWTManager
from flask_login import LoginManager
from flask_restx import Api
from flask_migrate import Migrate

from flask_sqlalchemy import SQLAlchemy
from config import config

from sqlalchemy_utils import database_exists, create_database
from werkzeug.middleware.proxy_fix import ProxyFix

from app.cli import init_db_command, seed_db_command

from sentry_sdk.integrations.rq import RqIntegration

import sentry_sdk
from sentry_sdk.integrations.rq import RqIntegration
from sentry_sdk.integrations.flask import FlaskIntegration


# models
from app.models import db, User

# namespaces
from app.routes.api.v1.chat import chat_ns
from app.routes.api.v1.conversation import conversation_ns
from app.routes.api.v1.notifications import notifications_ns
from app.routes.api.v1.token import token_ns
from app.routes.api.v1.auth import auth_ns
from app.routes.api.v1.api_keys import api_keys_ns
from app.routes.api.v1.admin import admin_ns
from app.routes.api.v1.googledrive import googledrive_ns

# blueprints
from app.routes.admin import admin_bp
from app.routes.authentication import auth_bp
from app.routes.chat import chat_bp
from app.routes.integrations.googledrive import googledrive_bp
from app.routes.integrations.slack import slack_bp
from app.routes.api_keys import api_keys_bp

from app.swagger import authorizations


def prepare_database(app: Flask, migrate: Migrate, db: SQLAlchemy):
    """Prepare the database."""
    with app.app_context():
        # Create the database if it doesn't exist
        if not database_exists(app.config["SQLALCHEMY_DATABASE_URI"]):
            create_database(app.config["SQLALCHEMY_DATABASE_URI"])

        # Create the tables if they don't exist
        inspector = db.inspect(db.engine)
        if "user" not in inspector.get_table_names():
            db.create_all()

        # Run migrations if they haven't been run yet
        # upgrade()


def create_app(config_name: str = "default") -> Flask:
    """Create and configure the Flask application."""
    # set the SCARF_NO_ANALYTICS environment variable to true to disable analytics
    # (among possible others the unstructured library uses to track usage)
    os.environ["SCARF_NO_ANALYTICS"] = "true"

    # this is a print on purpose (not a logger statement) to show that the app is loading
    # get the git commit hash, branch name and first line of the commit message and print it out
    print("Loading the app...")
    logging.debug("Loading the app...")

    git_details = os.popen("git log --pretty=format:'%H %d %s' -n 1").read()
    print(f"Git details: {git_details}")
    logging.info(f"Git details: {git_details}")

    app = Flask(__name__)
    app.name = "lorelai"

    # Load configuration
    app.config.from_object(config[config_name])
    config[config_name].init_app(app)

    # Initialize db
    db.init_app(app)

    # Initialize Flask-Migrate
    migrate = Migrate(app, db)
    migrate.init_app(app, db)

    prepare_database(app, migrate, db)

    # Initialize LoginManager
    login_manager = LoginManager()
    login_manager.init_app(app)
    login_manager.login_view = "chat.index"

    # Initialize JWT
    jwt = JWTManager(app)

    # Set up Sentry
    if app.config["SENTRY_DSN"]:
        sentry_sdk.init(
            dsn=app.config["SENTRY_DSN"],
            environment=app.config["SENTRY_ENVIRONMENT"],
            traces_sample_rate=1.0,
            profiles_sample_rate=1.0,
<<<<<<< HEAD
            integrations=[RqIntegration()],
=======
            integrations=[FlaskIntegration(), RqIntegration()],
            debug=False,
>>>>>>> ef15d189
        )
        logging.info("Sentry initialized in environment %s", app.config["SENTRY_ENVIRONMENT"])

    # Apply ProxyFix
    app.wsgi_app = ProxyFix(app.wsgi_app, x_for=1, x_proto=1, x_host=1, x_port=1, x_prefix=1)

    api_description = """API documentation for Lorelai.

    Getting started
    --------------
    To get started, create an API key in the Lorelai dashboard and use it to authenticate using the
    `/auth/login` endpoint. This will return a JWT token that you can use to authenticate your
    requests.

    To authenticate your requests, pass the JWT token in the `Authorization` header as a Bearer
    token.

    The JWT token will be valid for 15 minutes by default. You can change this by passing an
    `expires` value in the login request. Pass 0 to disable the expiration.

    For more information on how to use the API, see the individual endpoints in the documentation.

    If you find any issues, please report them to [Support](mailto:support@helixiora.com).
    """

    # Initialize Flask-RestX
    api = Api(
        app,
        version="1.0",
        title="Lorelai API",
        contact="support@helixiora.com",
        description=api_description,
        # security="Bearer Auth",
        doc="/swagger",
        prefix="/api/v1",
        authorizations=authorizations,
    )

    # Register namespaces
    api.add_namespace(chat_ns)
    api.add_namespace(conversation_ns)
    api.add_namespace(notifications_ns)
    api.add_namespace(token_ns)
    api.add_namespace(auth_ns)
    api.add_namespace(api_keys_ns)
    api.add_namespace(admin_ns)
    api.add_namespace(googledrive_ns)

    # Register blueprints
    app.register_blueprint(admin_bp)
    app.register_blueprint(googledrive_bp)
    app.register_blueprint(auth_bp)
    app.register_blueprint(chat_bp)
    app.register_blueprint(slack_bp)
    app.register_blueprint(api_keys_bp)

    # Set up user loader
    @login_manager.user_loader
    def load_user(user_id: str) -> User:
        return User.query.get(int(user_id))

    # Set up error handlers and other app-wide functions
    setup_error_handlers(app)
    setup_after_request(app)
    setup_jwt_handlers(jwt)

    setup_cli(app)

    return app


def setup_cli(app: Flask) -> None:
    """Set up the CLI for the Flask app."""
    app.cli.add_command(init_db_command)
    app.cli.add_command(seed_db_command)


def setup_error_handlers(app: Flask) -> None:
    """Set up error handlers for the Flask app."""

    # Error handler for 404
    @app.errorhandler(404)
    def page_not_found(e):
        """Handle 404 errors."""
        return render_template("404.html", e=e), 404

    # Error handler for 500
    @app.errorhandler(500)
    def internal_server_error(e):
        """Handle 500 errors."""
        error_info = sys.exc_info()
        if error_info:
            error_message = str(error_info[1])  # Get the exception message
        else:
            error_message = f"An unknown error occurred. {e}"

        # Pass the error message to the template
        return render_template("500.html", error_message=error_message), 500


def setup_after_request(app: Flask) -> None:
    """Set up after request handlers for the Flask app."""

    @app.after_request
    def set_security_headers(response):
        """Set the security headers for the response."""
        cross_origin_opener_policy = "same-origin"

        connect_src = [
            "'self'",
            "https://accounts.google.com/gsi/",
            "https://accounts.google.com/.well-known/",
            "https://oauth2.googleapis.com/",
            "https://o4507884621791232.ingest.de.sentry.io/api/",
        ]

        worker_src = [
            "'self'",
            "https://o4507884621791232.ingest.de.sentry.io/api/",
            "blob:",  # Add this line to allow blob URLs for workers
        ]

        frame_src = [
            "'self'",
            "https://accounts.google.com/gsi/",
            "https://accounts.google.com/",
            "https://content.googleapis.com/",
            "https://docs.google.com/",
        ]

        img_src = [
            "'self'",
            "'unsafe-inline'",
            "data:",
            "https://accounts.google.com/gsi/",
            "https://csi.gstatic.com/csi",
            "https://cdn.datatables.net/",
            "https://platform.slack-edge.com/",
            "https://drive-thirdparty.googleusercontent.com/",
        ]

        script_src_elem = [
            "'self'",
            "'unsafe-inline'",
            "https://js-de.sentry-cdn.com/",
            "https://browser.sentry-cdn.com/",
            "https://accounts.google.com/gsi/client",
            "https://apis.google.com/",
            "https://cdn.datatables.net/",
            "https://cdn.jsdelivr.net/",
            "https://code.jquery.com/",
            "https://cdn.jsdelivr.net/npm/bootstrap@5.3.2/",
            "https://unpkg.com/@popperjs/",
        ]

        font_src = [
            "'self'",
            "'unsafe-inline'",
            "https://accounts.google.com/gsi/",
            "https://fonts.gstatic.com/s/",
            "https://cdn.jsdelivr.net/npm/bootstrap-icons@1.11.1/",
        ]

        script_src = [
            "'self'",
            "'unsafe-inline'",
            "https://accounts.google.com/gsi/",
            "https://apis.google.com/js/api.js",
            "https://apis.google.com/",
        ]

        style_src = [
            "'self'",
            "'unsafe-inline'",
            "https://accounts.google.com/gsi/style",
            "https://cdn.datatables.net/",
            "https://cdn.jsdelivr.net/npm/@popperjs/",
            "https://cdn.jsdelivr.net/npm/intro.js@8.0.0-beta.1/",
            "https://fonts.googleapis.com/css",
            "https://fonts.googleapis.com/css2",
            "https://cdn.jsdelivr.net/npm/bootstrap@5.3.2/",
            "https://cdn.jsdelivr.net/npm/bootstrap-icons@1.11.1/",
        ]

        default_src = ["'self'", "https://accounts.google.com/gsi/"]

        content_security_policy = (
            f"connect-src {' '.join(connect_src)}; "
            f"frame-src {' '.join(frame_src)}; "
            f"img-src {' '.join(img_src)}; "
            f"script-src-elem {' '.join(script_src_elem)}; "
            f"font-src {' '.join(font_src)}; "
            f"script-src {' '.join(script_src)}; "
            f"style-src {' '.join(style_src)}; "
            f"worker-src {' '.join(worker_src)}; "
            f"default-src {' '.join(default_src)};"
        )

        response.headers["Cross-Origin-Opener-Policy"] = cross_origin_opener_policy
        response.headers["Content-Security-Policy"] = content_security_policy

        return response


def setup_jwt_handlers(jwt: JWTManager) -> None:
    """Set up JWT handlers for the Flask app."""

    @jwt.unauthorized_loader
    def custom_unauthorized_response(_err):
        """Handle unauthorized access."""
        logging.error("Unauthorized access attempt - %s", _err)
        return jsonify(
            {
                "msg": "Authentication required",
                "error": "missing_authorization",
                "details": str(_err),
            }
        ), 401

    @jwt.invalid_token_loader
    def custom_invalid_token_response(error_string):
        """Handle invalid token."""
        logging.error("Invalid token provided - %s", error_string)
        return jsonify(
            {
                "msg": "Invalid authentication token",
                "error": "invalid_token",
                "details": error_string,
            }
        ), 401

    @jwt.expired_token_loader
    def custom_expired_token_response(jwt_header, jwt_payload):
        """Handle expired token."""
        logging.error("Expired token: %s", jwt_payload)
        return jsonify({"msg": f"Expired token: {jwt_payload}"}), 401

    @jwt.needs_fresh_token_loader
    def custom_needs_fresh_token_response(error_string):
        """Handle needs fresh token."""
        logging.error("Needs fresh token: %s", error_string)
        return jsonify({"msg": f"Needs fresh token: {error_string}"}), 401

    @jwt.revoked_token_loader
    def custom_revoked_token_response(error_string):
        """Handle revoked token."""
        logging.error("Revoked token: %s", error_string)
        return jsonify({"msg": f"Revoked token: {error_string}"}), 401<|MERGE_RESOLUTION|>--- conflicted
+++ resolved
@@ -110,12 +110,8 @@
             environment=app.config["SENTRY_ENVIRONMENT"],
             traces_sample_rate=1.0,
             profiles_sample_rate=1.0,
-<<<<<<< HEAD
-            integrations=[RqIntegration()],
-=======
             integrations=[FlaskIntegration(), RqIntegration()],
             debug=False,
->>>>>>> ef15d189
         )
         logging.info("Sentry initialized in environment %s", app.config["SENTRY_ENVIRONMENT"])
 
