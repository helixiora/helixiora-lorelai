--- conflicted
+++ resolved
@@ -289,11 +289,7 @@
         redis_conn = Redis.from_url(current_app.config["REDIS_URL"])
         queue = Queue(connection=redis_conn)
         user_email = session["email"]
-<<<<<<< HEAD
-        org_name = session["org_name"]
-=======
         org_name = current_user.organisation.name
->>>>>>> 85119956
         job = queue.enqueue(
             run_slack_indexer,
             user_email=user_email,
