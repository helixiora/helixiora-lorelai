"""Routes for user authentication.

The flow for authentication is:

1. The user opens /, handled by the index route.
2. The index route checks if the user is logged in.
3. If the user is not logged in, the index route displays the logged out page
4. From that page, if the user logs in with Google, the /login route is called by google at the end
    of the OAuth flow
5. The /login route verifies the token and logs the user and redirects to the logged in index page
6. If the user is not registered, they are redirected to the /register page

NOTE: Google has separated authentication and authorization. Authentication is verifying the user's
identity, while authorization is verifying the user's permissions to access a resource. This file
handles authentication, while the google/authorization.py file handles authorization.

References
----------
- https://developers.google.com/identity/gsi/web/guides/verify-google-id-token
- https://stackoverflow.com/questions/72766506/relationship-between-google-identity-services-sign-in-with-google-and-user-aut
"""

import logging
import bleach
from flask import (
    Blueprint,
    flash,
    redirect,
    render_template,
    request,
    session,
    url_for,
    make_response,
)
from datetime import datetime
from google.auth import exceptions
from google.auth.transport import requests
from google.oauth2 import id_token
from flask_login import login_required, logout_user, current_user
from flask_jwt_extended import set_access_cookies, set_refresh_cookies, unset_jwt_cookies
from pydantic import BaseModel, ValidationError
from typing import Literal

from app.helpers import email_validator, url_validator
from app.helpers.auth import login_user_function, validate_id_token
from app.helpers.googledrive import get_token_details
from flask import current_app
<<<<<<< HEAD
from app.models import (
    User,
    UserAuth,
    GoogleDriveItem,
    Organisation,
    Datasource,
    Profile,
)
=======

from app.models.user import User
from app.models.organisation import Organisation
from app.models.profile import Profile
from app.models.google_drive import GoogleDriveItem
from app.models.datasource import Datasource
from app.models.user_auth import UserAuth

>>>>>>> 5271a5ae
from app.helpers.slack import SlackHelper
from app.helpers.datasources import DATASOURCE_SLACK
from app.helpers.users import is_admin, validate_form, register_user_to_org, update_user_profile
from app.schemas import UserSchema, OrganisationSchema, UserAuthSchema


auth_bp = Blueprint("auth", __name__)


class BaseResponse(BaseModel):
    """Base response model for all API responses."""

    status: Literal["success", "error"]
    message: str


class LoginResponse(BaseResponse):
    """Response model for login operations."""

    access_token: str | None = None
    refresh_token: str | None = None


class LogoutResponse(BaseResponse):
    """Response model for logout operations."""

    pass


@auth_bp.route("/profile", methods=["POST"])
@login_required
def user_profile():
    """Manage the current user's profile."""
    if request.method == "POST":
        # Sanitize and validate text inputs
        bio = bleach.clean(request.form.get("bio", ""), strip=True)
        location = bleach.clean(request.form.get("location", ""), strip=True)

        # Validate date format
        birth_date = request.form.get("birth_date", "")
        try:
            if birth_date:
                datetime.strptime(birth_date, "%Y-%m-%d")
        except ValueError:
            birth_date = None

        # Validate URL format
        avatar_url = request.form.get("avatar_url", "")
        if avatar_url and not url_validator(avatar_url):
            avatar_url = None

        update_user_profile(
            user_id=current_user.id,
            bio=bio,
            location=location,
            birth_date=birth_date,
            avatar_url=avatar_url,
        )
        flash("Profile updated successfully", "success")
        return redirect(url_for("auth.profile"))


@auth_bp.route("/profile", methods=["GET"])
@login_required
def profile():
    """Return the profile page.

    Returns
    -------
        str: The profile page.
    """
    # only proceed if the user is logged in
    if current_user.is_authenticated:
        is_admin_status = is_admin(current_user.id)
        user = {
            "user_id": current_user.id,
            "email": current_user.email,
            "username": current_user.user_name,
            "full_name": current_user.full_name,
            "organisation": current_user.organisation.name,
            "roles": current_user.roles,
        }

        profile = Profile.query.filter_by(user_id=current_user.id).first()

        if int(current_app.config["FEATURE_GOOGLE_DRIVE"]) == 1:
            try:
                google_drive_tokens = get_token_details(current_user.id)
                google_drive_access_token = google_drive_tokens.access_token
                google_docs_to_index = GoogleDriveItem.query.filter_by(
                    user_id=current_user.id
                ).all()
                logging.info(
                    "Google Drive feature is enabled. Found %s items to index.",
                    len(google_docs_to_index),
                )
            except ValueError:
                logging.info("User %s has not connected Google Drive yet", current_user.id)
                google_docs_to_index = None
                google_drive_tokens = None
                google_drive_access_token = None
        else:
            logging.warning("Google Drive feature is disabled.")
            google_docs_to_index = None
            google_drive_tokens = None
            google_drive_access_token = None
        slack_channels = None
        if int(current_app.config["FEATURE_SLACK"]) == 1:
            logging.info("Slack feature is enabled.")
            # Get the Slack datasource
            slack_datasource = Datasource.query.filter_by(datasource_name=DATASOURCE_SLACK).first()
            if not slack_datasource:
                logging.error("Slack datasource not found in database")
                slack_channels = None
                slack_auth = None
            else:
                slack_auth = UserAuth.query.filter_by(
                    user_id=current_user.id,
                    auth_key="access_token",
                    datasource_id=slack_datasource.datasource_id,
                ).first()

                if slack_auth and slack_auth.auth_value:
                    # Test the token validity
                    is_valid = SlackHelper.test_slack_token(slack_auth.auth_value)
                    if not is_valid:
                        logging.warning("Slack token is invalid")
                        slack_channels = None
                        # Keep slack_auth so template knows to show revoke button
                    else:
                        # Get all Slack auth records for the user
                        user_auths = UserAuth.query.filter_by(
                            user_id=current_user.id,
                            datasource_id=slack_datasource.datasource_id,
                        ).all()

                        try:
                            slack = SlackHelper(
                                user=UserSchema.from_orm(current_user),
                                organisation=OrganisationSchema.from_orm(current_user.organisation),
                                user_auths=[UserAuthSchema.from_orm(auth) for auth in user_auths],
                            )
                            try:
                                channels = slack.get_accessible_channels(only_joined=True)
                                if channels:
                                    slack_channels = [
                                        {"name": info["name"], "link": info["link"]}
                                        for info in channels.values()
                                    ]
                                else:
                                    logging.warning("No accessible Slack channels found")
                                    slack_channels = None
                            except AttributeError:
                                logging.warning(
                                    "Error accessing Slack channels - possible permissions issue"
                                )
                                slack_channels = None
                        except Exception as e:
                            logging.error(f"Error initializing SlackHelper: {e}")
                            slack_channels = None
                else:
                    logging.info("No Slack access token found")
                    slack_channels = None
                    slack_auth = None
        else:
            logging.warning("Slack feature is disabled.")
            slack_channels = None
            slack_auth = None

        return render_template(
            "profile.html",
            user=user,
            is_admin=is_admin_status,
            google_docs_to_index=google_docs_to_index,
            google_drive_access_token=google_drive_access_token,
            slack_channels=slack_channels,
            slack_auth=slack_auth,
            profile=profile,
            api_keys=current_user.api_keys,
        )
    return "You are not logged in!", 403


@auth_bp.route("/register", methods=["GET"])
def register_get():
    """Return the registration page.

    If the request method is GET, the registration page is rendered with the user's email and
    full name.

    This means we are in the signup flow and the user

    Returns
    -------
        str: The registration page.
    """
    email = request.args.get("email", "")
    full_name = request.args.get("full_name", "")
    google_id = request.args.get("google_id", "")

    return render_template(
        "register.html",
        email=email,
        full_name=full_name,
        google_id=google_id,
    )


@auth_bp.route("/register", methods=["POST"])
def register_post():
    """Handle the registration form submission.

    If the request method is POST, the user data is validated and inserted into the database.
    If the user is already registered, they are redirected to the index page.

    Returns
    -------
        str: The registration page or a redirect to the index page.
    """
    # Sanitize and validate email
    email = bleach.clean(request.form.get("email", ""), strip=True).lower()
    if not email_validator(email):
        raise ValidationError("Invalid email format")

    # Sanitize name and organization
    full_name = bleach.clean(request.form.get("full_name", ""), strip=True)
    organisation = bleach.clean(request.form.get("organisation", ""), strip=True)

    # Validate Google ID format (assuming it's a string of numbers)
    google_id = request.form.get("google_id", "")
    if google_id and not google_id.isdigit():
        raise ValidationError("Invalid Google ID format")

    logging.info("Registering user: %s with google_id: %s", email, google_id)

    org = Organisation.query.filter_by(name=organisation).first()
    if org:
        flash("Organisation already exist. Please contact admin.", "danger")
        return redirect(url_for("org_exists"))

    missing = validate_form(email=email, name=full_name, organisation=organisation)

    if missing:
        flash("All fields are required. Missing: " + missing, "danger")
        return render_template(
            "register.html",
            email=email,
            full_name=full_name,
            organisation=organisation,
            google_id=google_id,
        )

    # register the user
    success, message, user = register_user_to_org(email, full_name, organisation, google_id)

    if success:
        login_user_function(
            user=user,
            user_email=email,
            google_id=google_id,
            username=full_name,
            full_name=full_name,
        )

    flash("Registration successful!", "success")
    return redirect(url_for("auth.profile"))


@auth_bp.route("/login", methods=["POST"])
def login():
    """Login route."""
    # Get and validate ID token
    id_token_received = request.form.get("credential", "").strip()
    if not id_token_received or not isinstance(id_token_received, str):
        flash("Invalid or missing ID token", "error")
        return redirect(url_for("chat.index"))

    # Get Google's CSRF token
    g_csrf_token = request.form.get("g_csrf_token", "").strip()
    g_csrf_token_cookie = request.cookies.get("g_csrf_token")

    # Log detailed token information for debugging
    logging.debug(
        "Login attempt - CSRF token in form: %s, in cookie: %s",
        bool(g_csrf_token),
        bool(g_csrf_token_cookie),
    )

    # Validate Google's CSRF token
    if not g_csrf_token or not g_csrf_token_cookie:
        error_msg = "Missing CSRF token"
        logging.error(
            "Login failed: %s (form: %s, cookie: %s)",
            error_msg,
            bool(g_csrf_token),
            bool(g_csrf_token_cookie),
        )
        flash(error_msg, "error")
        return redirect(url_for("chat.index"))

    if g_csrf_token != g_csrf_token_cookie:
        error_msg = "CSRF token mismatch"
        logging.error("Login failed: %s", error_msg)
        flash(error_msg, "error")
        return redirect(url_for("chat.index"))

    try:
        # Log the token verification attempt
        logging.debug("Attempting to verify Google ID token")
        idinfo = id_token.verify_oauth2_token(id_token_received, requests.Request())

        if not idinfo:
            raise exceptions.GoogleAuthError("Invalid token - no token info returned")

        # Log successful token verification
        logging.debug("Successfully verified Google ID token")

        # Validate additional token claims
        validate_id_token(idinfo)
        logging.debug("Successfully validated token claims")

    except (ValueError, exceptions.GoogleAuthError) as e:
        error_msg = f"Authentication failed: {str(e)}"
        logging.error("Login error: %s", error_msg, exc_info=True)
        flash(error_msg, "error")
        return redirect(url_for("chat.index"))

    except Exception:
        error_msg = "An unexpected error occurred during authentication"
        logging.exception("Login error: %s", error_msg)
        flash(error_msg, "error")
        return redirect(url_for("chat.index"))

    # Extract user information from the verified token
    try:
        user_email = idinfo["email"]
        username = idinfo["name"]
        user_full_name = idinfo["name"]
        google_id = idinfo["sub"]
        logging.info("Successfully extracted user info from token for: %s", user_email)
    except KeyError as e:
        error_msg = f"Missing required field in ID token: {str(e)}"
        logging.error("Login error: %s", error_msg)
        flash(error_msg, "error")
        return redirect(url_for("chat.index"))

    # Check if user exists
    user = User.query.filter_by(email=user_email).first()
    if not user:
        logging.info("New user attempting to login: %s", user_email)
        return redirect(
            url_for(
                "auth.register_get",
                email=user_email,
                full_name=username,
                google_id=google_id,
            )
        )

    logging.info("Existing user logging in: %s", user_email)
    login_result = login_user_function(
        user=user,
        user_email=user_email,
        google_id=google_id,
        username=username,
        full_name=user_full_name,
    )

    if not login_result.success:
        error_msg = login_result.error_message or "Login failed - could not create session"
        logging.error("Login error: %s for user %s", error_msg, user_email)
        flash(error_msg, "error")
        return redirect(url_for("chat.index"))

    # Set cookies and redirect
    response = make_response(redirect(url_for("auth.profile")))
    set_access_cookies(response, login_result.access_token)
    set_refresh_cookies(response, login_result.refresh_token)
    return response


@auth_bp.route("/logout", methods=["GET"])
@login_required
def logout():
    """Logout route."""
    session.clear()
    logout_user()

    # Check if this is an API request
    wants_json = request.headers.get("Accept") == "application/json"
    if wants_json:
        response = make_response(
            LogoutResponse(status="success", message="Successfully logged out").model_dump()
        )
    else:
        response = make_response(redirect(url_for("chat.index")))
        flash("You have been logged out.")

    # Clear JWT cookies
    unset_jwt_cookies(response)

    # Ensure cookies are cleared with matching path and domain
    response.delete_cookie("access_token_cookie")
    response.delete_cookie("refresh_token_cookie")
    response.delete_cookie("csrf_access_token")
    response.delete_cookie("csrf_refresh_token")

    return response<|MERGE_RESOLUTION|>--- conflicted
+++ resolved
@@ -45,16 +45,6 @@
 from app.helpers.auth import login_user_function, validate_id_token
 from app.helpers.googledrive import get_token_details
 from flask import current_app
-<<<<<<< HEAD
-from app.models import (
-    User,
-    UserAuth,
-    GoogleDriveItem,
-    Organisation,
-    Datasource,
-    Profile,
-)
-=======
 
 from app.models.user import User
 from app.models.organisation import Organisation
@@ -63,7 +53,6 @@
 from app.models.datasource import Datasource
 from app.models.user_auth import UserAuth
 
->>>>>>> 5271a5ae
 from app.helpers.slack import SlackHelper
 from app.helpers.datasources import DATASOURCE_SLACK
 from app.helpers.users import is_admin, validate_form, register_user_to_org, update_user_profile
