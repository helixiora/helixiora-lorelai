--- conflicted
+++ resolved
@@ -375,14 +375,9 @@
         logging.debug("Successfully validated token claims")
 
     except (ValueError, exceptions.GoogleAuthError) as e:
-<<<<<<< HEAD
-        logging.error("Authentication error: %s", str(e), exc_info=True)
-        flash("Authentication failed: " + str(e), "error")
-=======
         error_msg = f"Authentication failed: {str(e)}"
         logging.error("Login error: %s", error_msg, exc_info=True)
         flash(error_msg, "error")
->>>>>>> 13f3c1ff
         return redirect(url_for("chat.index"))
 
     except Exception:
