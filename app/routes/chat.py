--- conflicted
+++ resolved
@@ -18,162 +18,9 @@
 chat_bp = blueprints.Blueprint("chat", __name__)
 
 
-<<<<<<< HEAD
 @chat_bp.route("/conversation/<conversation_id>", methods=["GET"])
 def conversation(conversation_id):
-=======
-# a post route for chat messages
-@chat_bp.route("/api/chat", methods=["POST"])
-@jwt_required(optional=False, locations=["cookies"])
-def chat():
-    """Post messages to RQ to process."""
-    current_user_id = get_jwt_identity()
-    user = User.query.get(current_user_id)
-    if not user:
-        return jsonify({"status": "ERROR", "message": "User not found"}), 404
 
-    try:
-        content = request.get_json()
-        if not content or "message" not in content:
-            return jsonify({"status": "ERROR", "message": "Message is required"}), 400
-
-        message_content = content["message"]
-        logging.info("Chat request received: %s from user %s", message_content, current_user.email)
-
-        user_id = current_user.id
-        if not can_send_message(user_id=user_id):
-            return jsonify({"status": "ERROR", "message": "Message limit exceeded"}), 429
-
-        redis_conn = Redis.from_url(current_app.config["REDIS_URL"])
-        queue = Queue(connection=redis_conn)
-
-        # Create or retrieve chat thread
-        thread_id = session.get("thread_id") or str(uuid.uuid4())
-        session["thread_id"] = thread_id
-
-        # Enqueue task
-        job = queue.enqueue(
-            get_answer_from_rag,
-            thread_id,
-            message_content,
-            current_user.id,
-            current_user.email,
-            current_user.organisation.name,
-            model_type="OpenAILlm",
-        )
-        logging.info("Enqueued job for chat, message %s, thread %s", message_content, thread_id)
-
-        return jsonify(
-            {
-                "status": "success",
-                "message": "Your message is being processed.",
-                "job": job.id,
-                "thread_id": thread_id,
-            }
-        ), 200
-
-    except ValidationError as e:
-        return jsonify({"status": "ERROR", "message": e.errors()}), 400
-    except Exception:
-        logging.exception("An error occurred while processing chat message")
-        return jsonify({"status": "ERROR", "message": "An internal error occurred."}), 500
-
-
-@chat_bp.route("/api/chat", methods=["GET"])
-@jwt_required(optional=False, locations=["cookies"])
-def fetch_chat_result():
-    """Endpoint to fetch the result of a chat operation."""
-    job_id = request.args.get("job_id")
-    thread_id = request.args.get("thread_id")
-    if not job_id:
-        return jsonify({"status": "ERROR", "message": "Job ID is required"}), 400
-
-    logging.debug("Fetching job result for job ID: %s", job_id)
-
-    redis_conn = Redis.from_url(current_app.config["REDIS_URL"])
-    queue = Queue(connection=redis_conn)
-    job = queue.fetch_job(job_id)
-
-    logging.debug("Job status: %s", job.get_status())
-    if job is None:
-        return jsonify({"status": "ERROR", "message": "Job not found"}), 404
-    elif job.is_failed:
-        return jsonify({"status": "FAILED", "error": str(job.exc_info)}), 500
-    elif job.is_finished:
-        logging.info("Job result: %s", job.result)
-        if job.result["status"] == "Failed":
-            return jsonify({"status": "FAILED", "error": job.result}), 500
-        if job.result["status"] == "No Relevant Source":
-            return jsonify({"status": "NO_RELEVANT_SOURCE", "result": job.result}), 500
-        return jsonify({"status": "SUCCESS", "result": job.result, "thread_id": thread_id})
-    else:
-        # Job is either queued or started but not yet finished
-        return jsonify({"status": "IN PROGRESS"}), 202
-
-
-@chat_bp.route("/api/notifications", methods=["GET"])
-@jwt_required(optional=False, locations=["cookies"])
-def api_notifications():
-    """Get notifications for the current user."""
-    try:
-        # Fetch unread notifications for the current user
-        notifications = get_notifications(session.get("user.id"))
-
-        # Convert notifications to a JSON-serializable format
-        serialized_notifications = [
-            {
-                "id": notification.id,
-                "user_id": notification.user_id,
-                "message": notification.message,
-                "created_at": notification.created_at.isoformat(),
-                "read_at": notification.read_at.isoformat() if notification.read_at else None,
-                "dismissed_at": notification.dismissed_at.isoformat()
-                if notification.dismissed_at
-                else None,
-                "type": notification.type,
-            }
-            for notification in notifications
-        ]
-
-        return jsonify(serialized_notifications), 200
-    except Exception as e:
-        # Log the error (you should set up proper logging)
-        logging.error(f"Error fetching notifications: {str(e)}")
-        return jsonify({"error": "Unable to fetch notifications"}), 500
-
-
-@chat_bp.route("/api/notifications/<int:notification_id>/read", methods=["POST"])
-@jwt_required(optional=False, locations=["cookies"])
-def api_notifications_read(notification_id):
-    """Mark a notification as read."""
-    logging.info(
-        f"Marking notification {notification_id} as read for user {session.get('user.id')}"
-    )
-    result = mark_notification_as_read(notification_id, session.get("user.id"))
-    logging.debug(f"Notification read result: {result}")
-    if isinstance(result, dict) and result.get("success", False):
-        return jsonify(result), 200
-    else:
-        return jsonify({"status": "error", "message": "Failed to mark notification as read"}), 400
-
-
-@chat_bp.route("/api/notifications/<int:notification_id>/dismiss", methods=["POST"])
-@jwt_required(optional=False, locations=["cookies"])
-def api_notifications_dismiss(notification_id):
-    """Mark a notification as dismissed."""
-    logging.info(
-        f"Marking notification {notification_id} as dismissed for user {session.get('user.id')}"
-    )
-    result = mark_notification_as_dismissed(notification_id, session.get("user.id"))
-    if isinstance(result, dict) and result.get("success", False):
-        return jsonify(result), 200
-    else:
-        return jsonify({"status": "error", "message": "Failed to dismiss notification"}), 400
-
-
-@chat_bp.route("/conversation/<thread_id>", methods=["GET"])
-def conversation(thread_id):
->>>>>>> c71f53de
     """Return the conversation page.
 
     Returns
@@ -192,28 +39,6 @@
         support_email=current_app.config["LORELAI_SUPPORT_EMAIL"],
     )
 
-
-<<<<<<< HEAD
-=======
-# route to delete a thread and all its messages
-@chat_bp.route("/api/conversation/<thread_id>/delete", methods=["DELETE"])
-@jwt_required(optional=False, locations=["cookies"])
-def delete_conversation(thread_id):
-    """Delete a thread and all its messages."""
-    delete_thread(thread_id)
-    return jsonify({"status": "success"}), 200
-
-
-# get all messages for a given thread
-@chat_bp.route("/api/conversation/<thread_id>")
-@jwt_required(optional=False, locations=["cookies"])
-def api_conversation(thread_id):
-    """Get all messages for a given thread."""
-    messages = get_all_thread_messages(thread_id)
-    return jsonify(messages), 200
-
-
->>>>>>> c71f53de
 # Improved index route using render_template
 @chat_bp.route("/")
 # don't require a login for the index page (it's the login page)
