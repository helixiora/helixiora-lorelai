--- conflicted
+++ resolved
@@ -8,15 +8,10 @@
 import mysql
 from pydantic import ValidationError
 
-<<<<<<< HEAD
 from app.database import db
 from app.models.user import User
 from app.models.organisation import Organisation
-from app.models.datasource import Datasource
 from app.models.user_auth import UserAuth
-=======
-from app.models import User, db, Organisation, UserAuth
->>>>>>> d5b333bd
 from app.schemas import UserSchema, OrganisationSchema, UserAuthSchema
 from app.helpers.users import create_user, is_org_admin, is_super_admin
 
@@ -118,18 +113,14 @@
     def post(self, type):
         """Post method to start indexing data for the organization."""
         if type == "organisation" and not is_org_admin(session["user.id"]):
-            return {
-                "error": "Only organisation admins can index their organisation"
-            }, 403
+            return {"error": "Only organisation admins can index their organisation"}, 403
         if type == "all" and not is_super_admin(session["user.id"]):
             return {"error": "Only super admins can index all organisations"}, 403
 
         try:
             logging.info("Started indexing (type: %s)", type)
             if type == "organisation" and not is_org_admin(session["user.id"]):
-                return {
-                    "error": "Only organisation admins can index their organisation"
-                }, 403
+                return {"error": "Only organisation admins can index their organisation"}, 403
             if type == "all" and not is_super_admin(session["user.id"]):
                 return {"error": "Only super admins can index all organisations"}, 403
 
@@ -138,13 +129,7 @@
 
             try:
                 redis_conn = Redis.from_url(current_app.config["REDIS_URL"])
-<<<<<<< HEAD
-                queue = Queue(
-                    current_app.config["REDIS_QUEUE_INDEXER"], connection=redis_conn
-                )
-=======
                 queue = Queue(current_app.config["REDIS_QUEUE_INDEXER"], connection=redis_conn)
->>>>>>> d5b333bd
 
                 user_id = session["user.id"]
                 org_id = session.get("user.org_id")
@@ -174,18 +159,9 @@
 
                     for user_row in user_rows:
                         # Get auth rows only for this specific user
-<<<<<<< HEAD
-                        user_auth_rows_for_user = UserAuth.query.filter_by(
-                            user_id=user_row.id
-                        )
-                        user_auth_rows = [
-                            UserAuthSchema.from_orm(auth)
-                            for auth in user_auth_rows_for_user
-=======
                         user_auth_rows_for_user = UserAuth.query.filter_by(user_id=user_row.id)
                         user_auth_rows = [
                             UserAuthSchema.from_orm(auth) for auth in user_auth_rows_for_user
->>>>>>> d5b333bd
                         ]
 
                         # Create a job per user
