"""API routes for chat operations."""

from flask import current_app, request, session
from pydantic import ValidationError
from flask_jwt_extended import jwt_required, get_jwt_identity
from redis import Redis
from rq import Queue
from sentry_sdk import start_transaction


import logging
import uuid

from flask_restx import Namespace, Resource, fields

from app.models import User
from app.tasks import get_answer_from_rag
from app.helpers.chat import can_send_message

chat_ns = Namespace("chat", description="Chat operations")

# Add model definitions
message_input = chat_ns.model(
    "MessageInput",
    {"message": fields.String(required=True, description="Message content to process")},
)

message_response = chat_ns.model(
    "MessageResponse",
    {
        "status": fields.String(description="Response status"),
        "message": fields.String(description="Response message"),
        "job": fields.String(description="Job ID for the processing task"),
        "conversation_id": fields.String(description="Unique conversation identifier"),
    },
)

result_response = chat_ns.model(
    "ResultResponse",
    {
        "status": fields.String(description="Response status"),
        "result": fields.Raw(description="Processing result"),
        "conversation_id": fields.String(description="Conversation identifier"),
    },
)


# a post route for chat messages
@chat_ns.route("/")
class ChatResource(Resource):
    """Resource for chat operations."""

    @chat_ns.expect(message_input)
    @chat_ns.response(200, "Success", message_response)
    @chat_ns.response(400, "Validation Error")
    @chat_ns.response(401, "Unauthorized - Invalid or missing JWT token")
    @chat_ns.response(404, "User Not Found")
    @chat_ns.response(429, "Message Limit Exceeded")
    @chat_ns.response(500, "Internal Server Error")
    @chat_ns.doc(security="jwt")
    @jwt_required(optional=False, locations=["cookies", "headers"])
    def post(self):
        """
        Submit a new chat message for processing.

        Returns a job ID and conversation ID for tracking the request.

        Requires a valid JWT token in cookies for authentication.
        """
<<<<<<< HEAD
        with start_transaction(name="chat_post", op="api.post"):
            current_user_id = get_jwt_identity()
            user = User.query.get(current_user_id)
            if not user:
                return {"status": "ERROR", "message": "User not found"}, 404

            try:
                content = request.get_json()
                if not content or "message" not in content:
                    return {"status": "ERROR", "message": "Message is required"}, 400

                message_content = content["message"]
                logging.info(
                    "Chat request received: %s from user %s",
                    message_content,
                    current_user.email,
                )

                user_id = current_user.id
                if not can_send_message(user_id=user_id):
                    return {"status": "ERROR", "message": "Message limit exceeded"}, 429

                redis_conn = Redis.from_url(current_app.config["REDIS_URL"])
                queue = Queue(current_app.config["REDIS_QUEUE_QUESTION"], connection=redis_conn)

                # Create or retrieve chat conversation
                conversation_id = session.get("conversation_id") or str(uuid.uuid4())
                session["conversation_id"] = conversation_id
                # Enqueue task
                job = queue.enqueue(
                    get_answer_from_rag,
                    conversation_id,
                    message_content,
                    current_user.id,
                    current_user.email,
                    current_user.organisation.name,
                    model_type="OpenAILlm",
                )
                logging.info(
                    "Enqueued job for chat, message %s, conversation %s",
                    message_content,
                    conversation_id,
                )

                return {
                    "status": "success",
                    "message": "Your message is being processed.",
                    "job": job.id,
                    "conversation_id": conversation_id,
                }, 200

            except ValidationError as e:
                return {"status": "ERROR", "message": e.errors()}, 400
            except Exception:
                logging.exception("An error occurred while processing chat message")
                return {"status": "ERROR", "message": "An internal error occurred."}, 500
=======
        current_user_id = get_jwt_identity()
        current_user = User.query.get(current_user_id)
        if not current_user:
            return {"status": "ERROR", "message": "User not found"}, 404

        try:
            content = request.get_json()
            if not content or "message" not in content:
                return {"status": "ERROR", "message": "Message is required"}, 400

            message_content = content["message"]
            logging.info(
                "Chat request received: %s from user %s",
                message_content,
                current_user.email,
            )

            user_id = current_user.id
            if not can_send_message(user_id=user_id):
                return {"status": "ERROR", "message": "Message limit exceeded"}, 429

            redis_conn = Redis.from_url(current_app.config["REDIS_URL"])
            queue = Queue(current_app.config["REDIS_QUEUE_QUESTION"], connection=redis_conn)

            # Create or retrieve chat conversation
            conversation_id = session.get("conversation_id") or str(uuid.uuid4())
            session["conversation_id"] = conversation_id

            # Enqueue task
            job = queue.enqueue(
                get_answer_from_rag,
                conversation_id,
                message_content,
                current_user.id,
                current_user.email,
                current_user.organisation.name,
                model_type="OpenAILlm",
            )
            logging.info(
                "Enqueued job for chat, message %s, conversation %s",
                message_content,
                conversation_id,
            )

            return {
                "status": "success",
                "message": "Your message is being processed.",
                "job": job.id,
                "conversation_id": conversation_id,
            }, 200

        except ValidationError as e:
            return {"status": "ERROR", "message": e.errors()}, 400
        except Exception:
            logging.exception("An error occurred while processing chat message")
            return {"status": "ERROR", "message": "An internal error occurred."}, 500
>>>>>>> c1e9fa13

    @chat_ns.doc(
        params={
            "job_id": "ID of the processing job to fetch results for",
            "conversation_id": "ID of the conversation",
        }
    )
    @chat_ns.response(200, "Success", result_response)
    @chat_ns.response(202, "Processing In Progress")
    @chat_ns.response(400, "Missing Job ID")
    @chat_ns.response(404, "Job Not Found")
    @chat_ns.response(500, "Processing Failed")
    @jwt_required(optional=False, locations=["cookies", "headers"])
    def get(self):
        """
        Fetch the result of a chat processing job.

        Requires job_id query parameter.
        """
        job_id = request.args.get("job_id")
        conversation_id = request.args.get("conversation_id")

        if not job_id:
            return {"status": "ERROR", "message": "Job ID is required"}, 400

        logging.debug("Fetching job result for job ID: %s", job_id)

        redis_conn = Redis.from_url(current_app.config["REDIS_URL"])
        queue = Queue(current_app.config["REDIS_QUEUE_QUESTION"], connection=redis_conn)
        job = queue.fetch_job(job_id)

        logging.debug("Job status: %s", job.get_status())
        if job is None:
            return {"status": "ERROR", "message": "Job not found"}, 404
        elif job.is_failed:
            return {"status": "FAILED", "error": str(job.exc_info)}, 500
        elif job.is_finished:
            logging.info("Job result: %s", job.result)
            if job.result["status"] == "Failed":
                return {"status": "FAILED", "error": job.result}, 500
            if job.result["status"] == "No Relevant Source":
                return {"status": "NO_RELEVANT_SOURCE", "result": job.result}, 500
            return {
                "status": "SUCCESS",
                "result": job.result,
                "conversation_id": conversation_id,
            }
        else:
            # Job is either queued or started but not yet finished
            return {"status": "IN PROGRESS"}, 202<|MERGE_RESOLUTION|>--- conflicted
+++ resolved
@@ -67,11 +67,10 @@
 
         Requires a valid JWT token in cookies for authentication.
         """
-<<<<<<< HEAD
         with start_transaction(name="chat_post", op="api.post"):
             current_user_id = get_jwt_identity()
-            user = User.query.get(current_user_id)
-            if not user:
+            current_user = User.query.get(current_user_id)
+            if not current_user:
                 return {"status": "ERROR", "message": "User not found"}, 404
 
             try:
@@ -124,64 +123,6 @@
             except Exception:
                 logging.exception("An error occurred while processing chat message")
                 return {"status": "ERROR", "message": "An internal error occurred."}, 500
-=======
-        current_user_id = get_jwt_identity()
-        current_user = User.query.get(current_user_id)
-        if not current_user:
-            return {"status": "ERROR", "message": "User not found"}, 404
-
-        try:
-            content = request.get_json()
-            if not content or "message" not in content:
-                return {"status": "ERROR", "message": "Message is required"}, 400
-
-            message_content = content["message"]
-            logging.info(
-                "Chat request received: %s from user %s",
-                message_content,
-                current_user.email,
-            )
-
-            user_id = current_user.id
-            if not can_send_message(user_id=user_id):
-                return {"status": "ERROR", "message": "Message limit exceeded"}, 429
-
-            redis_conn = Redis.from_url(current_app.config["REDIS_URL"])
-            queue = Queue(current_app.config["REDIS_QUEUE_QUESTION"], connection=redis_conn)
-
-            # Create or retrieve chat conversation
-            conversation_id = session.get("conversation_id") or str(uuid.uuid4())
-            session["conversation_id"] = conversation_id
-
-            # Enqueue task
-            job = queue.enqueue(
-                get_answer_from_rag,
-                conversation_id,
-                message_content,
-                current_user.id,
-                current_user.email,
-                current_user.organisation.name,
-                model_type="OpenAILlm",
-            )
-            logging.info(
-                "Enqueued job for chat, message %s, conversation %s",
-                message_content,
-                conversation_id,
-            )
-
-            return {
-                "status": "success",
-                "message": "Your message is being processed.",
-                "job": job.id,
-                "conversation_id": conversation_id,
-            }, 200
-
-        except ValidationError as e:
-            return {"status": "ERROR", "message": e.errors()}, 400
-        except Exception:
-            logging.exception("An error occurred while processing chat message")
-            return {"status": "ERROR", "message": "An internal error occurred."}, 500
->>>>>>> c1e9fa13
 
     @chat_ns.doc(
         params={
