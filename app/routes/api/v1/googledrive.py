--- conflicted
+++ resolved
@@ -5,15 +5,11 @@
 from sqlalchemy.exc import SQLAlchemyError
 import logging
 
-<<<<<<< HEAD
 from app.database import db
 from app.models.user_auth import UserAuth
 from app.models.datasource import Datasource
 from app.models.google_drive import GoogleDriveItem
 from app.models.user import User
-=======
-from app.models import db, UserAuth, Datasource, GoogleDriveItem, User
->>>>>>> d5b333bd
 from app.helpers.datasources import DATASOURCE_GOOGLE_DRIVE
 from flask_jwt_extended import jwt_required
 from lorelai.pinecone import delete_user_datasource_vectors
@@ -53,17 +49,9 @@
             if not user:
                 return {"error": "User not found"}, 404
 
-<<<<<<< HEAD
-            datasource = Datasource.query.filter_by(
-                datasource_name=DATASOURCE_GOOGLE_DRIVE
-            ).first()
-=======
             datasource = Datasource.query.filter_by(datasource_name=DATASOURCE_GOOGLE_DRIVE).first()
->>>>>>> d5b333bd
             if not datasource:
-                raise ValueError(
-                    f"{DATASOURCE_GOOGLE_DRIVE} missing from datasource table"
-                )
+                raise ValueError(f"{DATASOURCE_GOOGLE_DRIVE} missing from datasource table")
 
             # Delete database records
             UserAuth.query.filter_by(
@@ -122,9 +110,7 @@
                     icon_url=doc["iconUrl"],
                 )
                 db.session.add(new_item)
-                logging.info(
-                    f"Inserted google doc id: {doc['id']} for user id: {user_id}"
-                )
+                logging.info(f"Inserted google doc id: {doc['id']} for user id: {user_id}")
             db.session.commit()
             return {"message": "Success"}
         except SQLAlchemyError as e:
@@ -140,11 +126,7 @@
     @googledrive_ns.expect(
         googledrive_ns.model(
             "RemoveFile",
-            {
-                "google_drive_id": fields.String(
-                    required=True, description="Google Drive file ID"
-                )
-            },
+            {"google_drive_id": fields.String(required=True, description="Google Drive file ID")},
         )
     )
     @googledrive_ns.response(200, "File removed successfully")
@@ -163,9 +145,7 @@
             return {"message": "OK"}
         except SQLAlchemyError as e:
             db.session.rollback()
-            logging.error(
-                f"Error deleting google doc id: {google_drive_id}, Error: {str(e)}"
-            )
+            logging.error(f"Error deleting google doc id: {google_drive_id}, Error: {str(e)}")
             return {
                 "error": f"Error deleting google doc id: {google_drive_id}, Error: {str(e)}"
             }, 500