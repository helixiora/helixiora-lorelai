"""Routes for user authentication."""

import logging

import mysql.connector
from flask import Blueprint, flash, g, jsonify, redirect, render_template, request, session, url_for
from google.auth import exceptions
from google.auth.transport import requests
from google.oauth2 import id_token

<<<<<<< HEAD
from lorelai.slack.slack_processor import SlackOAuth

from app.utils import get_db_connection, is_admin, load_config
=======
from app.routes.google.auth import google_auth_url
from app.utils import (
    get_db_connection,
    get_org_id_by_organisation,
    get_org_id_by_userid,
    get_organisation_by_org_id,
    get_query_result,
    get_user_id_by_email,
    is_admin,
)
>>>>>>> 5a046286

auth_bp = Blueprint("auth", __name__)

@auth_bp.route("/profile")
def profile():
<<<<<<< HEAD
    """the profile page"""
    features = load_config("features")
    if "google_id" in session:
        # Example: Fetch user details from the database
=======
    """Return the profile page.

    Returns
    -------
        str: The profile page.
    """
    # only proceed if the user is logged in
    if "user_id" in session:
        is_admin_status = is_admin(session["user_id"])
>>>>>>> 5a046286
        user = {
            "user_id": session["user_id"],
            "email": session["user_email"],
            "username": session["user_name"],
            "full_name": session["user_fullname"],
            "organisation": session.get("org_name", "N/A"),
        }
<<<<<<< HEAD
        return render_template("profile.html", user=user, is_admin=is_admin(session["google_id"]),features=features)
    return "You are not logged in!"
=======
        return render_template(
            "profile.html",
            user=user,
            is_admin=is_admin_status,
            features=g.features,
            google_auth_url=google_auth_url(),
        )
    return "You are not logged in!", 403
>>>>>>> 5a046286


@auth_bp.route("/register", methods=["GET", "POST"])
def register():
    """Return the registration page.

    If the request method is POST, the user data is validated and inserted into the database.
    If the user is already registered, they are redirected to the index page.

    If the request method is GET, the registration page is rendered with the user's email and
    full name.

    Returns
    -------
        str: The registration page.
    """
    if request.method == "POST":
        email = request.form.get("email")
        full_name = request.form.get("full_name")
        organisation = request.form.get("organisation")

        if not validate_form(email, full_name, organisation):
            flash("All fields are required.", "danger")
            return render_template("register.html", email=email, full_name=full_name)

        try:
            conn = get_db_connection()
            cursor = conn.cursor(dictionary=True)

            org_id = get_org_id_by_organisation(cursor, organisation, True)
            user_id = insert_user(cursor, org_id, full_name, email)
            insert_user_auth(cursor, user_id)

            conn.commit()

            flash("Registration successful!", "success")
            return redirect(url_for("index"))

        except mysql.connector.Error as err:
            flash(f"Error: {err}", "danger")
            return render_template("register.html", email=email, full_name=full_name)

        finally:
            cursor.close()
            conn.close()

    email = request.args.get("email", "")
    full_name = request.args.get("full_name", "")
    return render_template("register.html", email=email, full_name=full_name)


def insert_user(cursor, org_id: int, name: str, email: str, full_name: str):
    """Insert a new user and return the user ID."""
    cursor.execute(
        "INSERT INTO user (org_id, user_name, email, full_name) VALUES (%s, %s, %s, %s)",
        (org_id, name, email, name),
    )
    return cursor.lastrowid


def insert_user_auth(cursor, user_id):
    """Insert user authentication data."""
    datasource_id = 1  # Assuming a default datasource_id for demonstration
    auth_key = "default_key"
    auth_value = "default_value"
    auth_type = "default_type"
    cursor.execute(
        """INSERT INTO user_auth (user_id, datasource_id, auth_key, auth_value, auth_type)
           VALUES (%s, %s, %s, %s, %s)""",
        (user_id, datasource_id, auth_key, auth_value, auth_type),
    )


def validate_form(email, name, organisation):
    """Validate form data."""
    return email and name and organisation


@auth_bp.route("/login", methods=["POST"])
def login():
    """
    Login route.

    This route is used to authenticate a user using Google's Identity Verification API.
    The user sends a POST request with a JSON object containing the ID token received from Google.
    The ID token is verified using Google's Identity Verification API and the user is authenticated.
    If the user is not registered, they are redirected to the registration page.

    Returns
    -------
        JSON: A JSON object with a message indicating whether the user was authenticated
        successfully.
    """
    try:
        if request.content_type != "application/json":
            return jsonify({"message": "Invalid content type: " + request.content_type}), 400

        data = request.get_json()
        logging.info("Received JSON data: %s", data)

        id_token_received = data.get("credential")

        idinfo = id_token.verify_oauth2_token(id_token_received, requests.Request())

        if not idinfo:
            raise exceptions.GoogleAuthError("Invalid token")

        # this function will raise an exception if the token is invalid
        validate_id_token(idinfo)

        conn = get_db_connection()
        cursor = conn.cursor(dictionary=True)

        logging.info("Info from token: %s", idinfo)
        user_email = idinfo["email"]
        username = idinfo["name"]
        user_full_name = idinfo["name"]
        google_id = idinfo["sub"]
        user_id = get_user_id_by_email(user_email)

        org_id = get_org_id_by_userid(cursor, user_id)
        organisation = get_organisation_by_org_id(cursor, org_id)

        if not user_id:
            return jsonify(
                {
                    "message": "Invalid login",
                    "email": user_email,
                    "full_name": user_full_name,
                    "redirect_url": url_for("auth.register"),
                }
            ), 200

        logging.info("User logging in: %s", user_email)

        # update the user in the database
        cursor.execute(
            "UPDATE user SET google_id = %s WHERE user_id = %s",
            (google_id, user_id),
        )
        # update user_auth
        cursor.execute(
            "INSERT INTO user_auth (user_id, datasource_id, auth_key, auth_value, auth_type) \
                VALUES (%s, %s, %s, %s, %s)",
            (user_id, 1, "google_id", google_id, "oauth"),
        )
        conn.commit()

        session["user_id"] = user_id
        session["user_email"] = user_email
        session["user_name"] = username
        session["user_fullname"] = user_full_name
        session["org_id"] = org_id
        session["org_name"] = organisation

        logging.debug("Session: %s", session)

        return jsonify({"message": "User authenticated successfully", "redirect_url": "/"}), 200

    except ValueError as e:
        logging.error("Invalid token: %s", e)
        return jsonify({"message": "Error: " + str(e)}), 401
    except Exception as e:
        logging.exception("An error occurred: %s", e)
        return jsonify({"message": "An error occurred: " + str(e)}), 401
    except exceptions.GoogleAuthError as e:
        logging.error("Google Auth Error: %s", e)
        return jsonify({"message": "Google Auth Error: " + str(e)}), 401
    finally:
        cursor.close()
        conn.close()


def is_username_available(username: str) -> bool:
    """
    Check if the username is available.

    Parameters
    ----------
    username : str
        The username to check.

    Returns
    -------
    bool
        True if the username is available, False otherwise.
    """
    user = get_query_result("SELECT 1 FROM user WHERE username = %s", (username,), fetch_one=True)
    return not user


<<<<<<< HEAD
    return {"name": username, "email": user_email, "organisation": organisation, "org_id": org_id}

slack_oauth = SlackOAuth()

@auth_bp.route('/slack/auth')
def slack_auth():
    return redirect(slack_oauth.get_auth_url())

@auth_bp.route('/slack/auth/callback')
def slack_callback():
    return slack_oauth.auth_callback()
=======
def validate_id_token(idinfo: dict):
    """
    Validate the ID token.

    Parameters
    ----------
    idinfo : dict
        The ID token information.

    Raises
    ------
    ValueError
        If the issuer is wrong or the email is not verified.
    """
    if idinfo["iss"] not in ["accounts.google.com", "https://accounts.google.com"]:
        raise exceptions.GoogleAuthError("Wrong issuer.")
    if not idinfo.get("email_verified"):
        raise exceptions.GoogleAuthError("Email not verified")


@auth_bp.route("/logout", methods=["GET"])
def logout():
    """
    Logout route.

    Clears the session and access tokens, then redirects to the index page.

    Returns
    -------
    str
        Redirects to the index page.
    """
    try:
        db_conn = get_db_connection()
        cursor = db_conn.cursor(dictionary=True)
        cursor.execute("DELETE FROM user_auth WHERE user_id = %s", (session["user_id"],))
        db_conn.commit()
        cursor.close()
    finally:
        session.clear()

    return redirect(url_for("index"))
>>>>>>> 5a046286
<|MERGE_RESOLUTION|>--- conflicted
+++ resolved
@@ -8,11 +8,8 @@
 from google.auth.transport import requests
 from google.oauth2 import id_token
 
-<<<<<<< HEAD
 from lorelai.slack.slack_processor import SlackOAuth
 
-from app.utils import get_db_connection, is_admin, load_config
-=======
 from app.routes.google.auth import google_auth_url
 from app.utils import (
     get_db_connection,
@@ -22,19 +19,13 @@
     get_query_result,
     get_user_id_by_email,
     is_admin,
+    load_config
 )
->>>>>>> 5a046286
 
 auth_bp = Blueprint("auth", __name__)
 
 @auth_bp.route("/profile")
 def profile():
-<<<<<<< HEAD
-    """the profile page"""
-    features = load_config("features")
-    if "google_id" in session:
-        # Example: Fetch user details from the database
-=======
     """Return the profile page.
 
     Returns
@@ -44,7 +35,6 @@
     # only proceed if the user is logged in
     if "user_id" in session:
         is_admin_status = is_admin(session["user_id"])
->>>>>>> 5a046286
         user = {
             "user_id": session["user_id"],
             "email": session["user_email"],
@@ -52,10 +42,6 @@
             "full_name": session["user_fullname"],
             "organisation": session.get("org_name", "N/A"),
         }
-<<<<<<< HEAD
-        return render_template("profile.html", user=user, is_admin=is_admin(session["google_id"]),features=features)
-    return "You are not logged in!"
-=======
         return render_template(
             "profile.html",
             user=user,
@@ -64,8 +50,6 @@
             google_auth_url=google_auth_url(),
         )
     return "You are not logged in!", 403
->>>>>>> 5a046286
-
 
 @auth_bp.route("/register", methods=["GET", "POST"])
 def register():
@@ -256,19 +240,6 @@
     return not user
 
 
-<<<<<<< HEAD
-    return {"name": username, "email": user_email, "organisation": organisation, "org_id": org_id}
-
-slack_oauth = SlackOAuth()
-
-@auth_bp.route('/slack/auth')
-def slack_auth():
-    return redirect(slack_oauth.get_auth_url())
-
-@auth_bp.route('/slack/auth/callback')
-def slack_callback():
-    return slack_oauth.auth_callback()
-=======
 def validate_id_token(idinfo: dict):
     """
     Validate the ID token.
@@ -287,6 +258,16 @@
         raise exceptions.GoogleAuthError("Wrong issuer.")
     if not idinfo.get("email_verified"):
         raise exceptions.GoogleAuthError("Email not verified")
+
+slack_oauth = SlackOAuth()
+
+@auth_bp.route('/slack/auth')
+def slack_auth():
+    return redirect(slack_oauth.get_auth_url())
+
+@auth_bp.route('/slack/auth/callback')
+def slack_callback():
+    return slack_oauth.auth_callback()
 
 
 @auth_bp.route("/logout", methods=["GET"])
@@ -310,5 +291,4 @@
     finally:
         session.clear()
 
-    return redirect(url_for("index"))
->>>>>>> 5a046286
+    return redirect(url_for("index"))