--- conflicted
+++ resolved
@@ -33,11 +33,8 @@
     get_query_result,
     get_user_id_by_email,
     is_admin,
-<<<<<<< HEAD
     load_config
-=======
     user_is_logged_in,
->>>>>>> a05fd7f9
 )
 
 auth_bp = Blueprint("auth", __name__)
@@ -69,14 +66,8 @@
         )
     return "You are not logged in!", 403
 
-<<<<<<< HEAD
-@auth_bp.route("/register", methods=["GET", "POST"])
-def register():
-=======
-
 @auth_bp.route("/register", methods=["GET"])
 def register_get():
->>>>>>> a05fd7f9
     """Return the registration page.
 
     If the request method is GET, the registration page is rendered with the user's email and
