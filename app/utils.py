"""Utility functions for the application."""

import logging
import os
import subprocess
from functools import wraps

import mysql.connector
import redis
from flask import redirect, session, url_for

from lorelai.utils import load_config


def is_admin(user_id: int) -> bool:
    """Check if the user is an admin.

    Parameters
    ----------
    user_id : int
        The user ID of the user.

    Returns
    -------
    bool
        True if the user is an admin, False otherwise.
    """
    # Implement the actual check logic, assuming user_id == 1 is admin for example
<<<<<<< HEAD
=======
    # what roles are considered admin, both super admin and org_admin. need clarification
>>>>>>> 511e5fc5
    admin_roles = ["org_admin", "super_admin"]
    if any(role in admin_roles for role in session["user_roles"]):
        return True
    return False


def role_required(role_name_list):
    """Check if the user has the required role."""

    def wrapper(f):
        """Define the wrapper function. This is the actual decorator."""

        @wraps(f)
        def decorated_function(*args, **kwargs):
            # Check if "role" is in session and is a list
            if "user_roles" not in session or not isinstance(session["user_roles"], list):
                return redirect(url_for("unauthorized"))

            # Check if any role in session['role'] is in role_name_list
            if not any(role in role_name_list for role in session["user_roles"]):
                return redirect(url_for("unauthorized"))

            return f(*args, **kwargs)

        return decorated_function

    return wrapper


def run_flyway_migrations(host: str, database: str, user: str, password: str) -> tuple[bool, str]:
    """Run Flyway migrations on the database.

    Parameters
    ----------
    host : str
        The host of the database.
    database : str
        The name of the database.
    user : str
        The username to connect to the database.
    password : str
        The password to connect to the database.

    Returns
    -------
    tuple
        A tuple with a boolean indicating success and a string with the output message.
    """
    try:
        flyway_command = [
            "flyway",
            f"-url=jdbc:mysql://{host}:3306/{database}?useSSL=false",
            f"-user={user}",
            f"-password={password}",
            "-locations=filesystem:db/migrations",
            "migrate",
        ]
        logging.info("Running Flyway migrations")
        result = subprocess.run(flyway_command, capture_output=True, text=True)
        logging.info(result.stdout)
        if result.returncode == 0:
            return True, result.stdout
        else:
            return False, f"Flyway migrations failed: {result.stderr}"
    except Exception as e:
        logging.exception("Flyway migration failed")
        return False, str(e)


def get_db_cursor(with_dict: bool = False) -> mysql.connector.cursor.MySQLCursor:
    """Get a database cursor.

    Parameters
    ----------
    with_dict : bool, optional
        Whether to return rows as dictionaries.

    Returns
    -------
    mysql.connector.cursor.MySQLCursor
        A cursor to the database.
    """
    try:
        conn = get_db_connection()
        cursor = conn.cursor(dictionary=with_dict)
        return cursor
    except mysql.connector.Error:
        logging.exception("Database connection failed")
        raise


def get_query_result(
    query: str, params: tuple = None, fetch_one: bool = False
) -> list[dict] | None:
    """Get the result of a query.

    Parameters
    ----------
    query : str
        The query to execute.
    params : tuple, optional
        The parameters to pass to the query.
    fetch_one : bool, optional
        Whether to fetch one or all results.

    Returns
    -------
    list or dict
        A list of dictionaries containing the results of the query, or a single dictionary.
    """
    try:
        logging.debug(f"Executing query: {query}")
        with get_db_connection() as conn:
            with conn.cursor(dictionary=True) as cursor:
                cursor.execute(query, params)
                result = cursor.fetchone() if fetch_one else cursor.fetchall()
                return result
    except mysql.connector.Error:
        logging.exception("Database query failed")
        raise


def get_db_connection(with_db: bool = True) -> mysql.connector.connection.MySQLConnection:
    """Get a database connection.

    Parameters
    ----------
    with_db : bool, optional
        Whether to connect to a database or just the server.

    Returns
    -------
    mysql.connector.connection.MySQLConnection
        A connection to the database.
    """
    try:
        creds = load_config("db")
        if with_db:
            logging.debug(
                f"Connecting to MySQL database: {creds['user']}@{creds['host']}/{creds['database']}"
            )
            conn = mysql.connector.connect(
                host=creds["host"],
                user=creds["user"],
                password=creds["password"],
                database=creds["database"],
            )
        else:
            logging.debug(f"Connecting to MySQL server: {creds['user']}@{creds['host']}")
            conn = mysql.connector.connect(
                host=creds["host"], user=creds["user"], password=creds["password"]
            )
        return conn
    except mysql.connector.Error:
        logging.exception("Database connection failed")
        raise


def check_mysql() -> tuple[bool, str]:
    """Check if the MySQL database is up and running.

    Returns
    -------
    tuple
        A tuple with a boolean indicating success and a string with the message.
    """
    try:
        get_query_result("SELECT 1", fetch_one=True)
        return True, "MySQL is up and running."
    except mysql.connector.Error as e:
        logging.exception("MySQL check failed")
        return False, str(e)


def check_redis() -> tuple[bool, str]:
    """Check if the Redis server is up and running.

    Returns
    -------
    tuple
        A tuple with a boolean indicating success and a string with the message.
    """
    try:
        redis_config = load_config("redis")
        logging.debug(f"Connecting to Redis: {redis_config['url']}")
        r = redis.Redis.from_url(redis_config["url"])
        r.ping()
        return True, "Redis is reachable."
    except redis.ConnectionError as e:
        logging.exception("Redis check failed")
        return False, str(e)


def check_flyway() -> tuple[bool, str]:
    """Check if the Flyway schema version is up to date.

    Returns
    -------
    tuple
        A tuple with a boolean indicating success and a string with the message.
    """
    try:
        version = get_query_result(
            "SELECT MAX(version) as version FROM flyway_schema_history", fetch_one=True
        )
        logging.debug(f"Flyway schema version: {version['version']}")

        if version is None or version["version"] is None:
            return False, "Flyway schema history not found."

        migrations_dir = "./db/migrations"
        migrations = sorted(
            [
                f
                for f in os.listdir(migrations_dir)
                if os.path.isfile(os.path.join(migrations_dir, f)) and f.endswith(".sql")
            ]
        )

        if not migrations:
            return False, "No migrations found."

        last_migration = migrations[-1]

        if version["version"] in last_migration:
            return True, f"Flyway schema version: {version['version']}"

        return (
            False,
            f"Flyway schema version {version['version']} is not up to date with last \
                migration {last_migration}.",
        )
    except Exception as e:
        logging.exception("Flyway check failed")
        return False, str(e)


def perform_health_checks() -> list[str]:
    """Perform health checks on the application.

    Returns
    -------
    list
        A list of errors, if any.
    """
    checks = [check_mysql, check_redis, check_flyway]
    errors = []
    for check in checks:
        logging.debug(f"Running check: {check.__name__}")
        success, message = check()
        if not success:
            logging.error(f"Health check failed ({check.__name__}): {message}")
            errors.append(message)
        else:
            logging.debug(f"Health check passed ({check.__name__}): {message}")
    return errors


def get_user_role_by_id(user_id: str):
    """Get the role of a user by email."""
    with get_db_connection() as db:
        try:
            cursor = db.cursor()
            query = """
                SELECT roles.role_name
                FROM user
                JOIN user_roles ON user.user_id = user_roles.user_id
                JOIN roles ON user_roles.role_id = roles.role_id
                WHERE user.user_id = %s;
            """
            cursor.execute(query, (user_id,))
            roles = cursor.fetchall()
            role_names = [role[0] for role in roles]
<<<<<<< HEAD
=======
            print(role_names)
>>>>>>> 511e5fc5
            return role_names

        except Exception:
            logging.critical(f"{user_id} has no role assigned")
            raise ValueError(f"{user_id} has no role assigned") from None


def user_is_logged_in(session) -> bool:
    """Check if the user is logged in.

    Yhis is very simple now but might be more complex later. Using a function for maintainability

    Parameters
    ----------
    session : dict
        The session object.

    Returns
    -------
    bool
        True if the user is logged in, False otherwise.
    """
    return "user_id" in session


def get_user_id_by_email(email: str) -> int:
    """
    Get the user ID by email.

    Parameters
    ----------
    email : str
        The email of the user.

    Returns
    -------
    int
        The user ID.
    """
    result = get_query_result("SELECT user_id FROM user WHERE email = %s", (email,), fetch_one=True)
    return result["user_id"] if result else None


def get_organisation_by_org_id(cursor, org_id: int):
    """Get the organization name by ID."""
    org_result = get_query_result(
        "SELECT name FROM organisation WHERE id = %s", (org_id,), fetch_one=True
    )
    if org_result:
        return org_result["name"]

    return None


def get_org_id_by_userid(cursor, user_id: int):
    """Get the organization ID for a user."""
    org_result = get_query_result(
        "SELECT org_id FROM user WHERE user_id = %s", (user_id,), fetch_one=True
    )

    if org_result:
        return org_result["org_id"]

    return None


def get_org_id_by_organisation(
    conn: mysql.connector.connection.MySQLConnection,
    organisation: str,
    create_if_not_exists: bool = False,
) -> (int, bool):
    """
    Get the organization ID, inserting the organization if it does not exist.

    Parameters
    ----------
    conn : mysql.connector.connection.MySQLConnection
        The connection to the database.
    organisation : str
        The name of the organisation.
    create_if_not_exists : bool, optional
        Whether to create the organisation if it does not exist (default is False).

    Returns
    -------
    tuple
        A tuple containing:
        - int: The organisation ID.
        - bool: Whether the organisation was created.
    """
    try:
        cursor = conn.cursor(dictionary=True)
        # Query to find the organization by name
        query = "SELECT id FROM organisation WHERE name = %s"
        cursor.execute(query, (organisation,))
        org_result = cursor.fetchone()

        if org_result:
            logging.debug("Organisation found: %s", org_result["id"])
            return org_result["id"], False

        if create_if_not_exists:
            logging.debug("Creating organisation: %s", organisation)
            cursor = conn.cursor(dictionary=False)
            insert_query = "INSERT INTO organisation (name) VALUES (%s)"
            cursor.execute(insert_query, (organisation,))
            conn.commit()
            return cursor.lastrowid, True

        logging.debug("Organisation not found and not created: %s", organisation)
        return None, False

    except Exception as e:
        logging.error("Error occurred while getting or creating organisation: %s", e)
        raise


def get_user_email_by_id(cursor, user_id: int):
    """Get the email of a user by ID."""
    cursor.execute("SELECT email FROM user WHERE user_id = %s", (user_id,))
    user_result = cursor.fetchone()
    if user_result:
        return user_result["email"]


<<<<<<< HEAD
def get_datasource_id_by_name(cursor, datasource_name: str):
    """Get the organization name by ID."""
    datasource_name_result = get_query_result(
        "SELECT datasource_id FROM datasource WHERE datasource_name = %s",
        (datasource_name,),
        fetch_one=True,
    )
    if datasource_name_result:
        return datasource_name_result["datasource_id"]

    return None


=======
>>>>>>> 511e5fc5
def get_datasources_name():
    """Get the list of datasources from datasource table."""
    with get_db_connection() as db:
        try:
            cursor = db.cursor()
            query = """
                SELECT datasource.datasource_name
                FROM datasource;
            """
            cursor.execute(query)
            datasources = cursor.fetchall()
            datasources = [source[0] for source in datasources]
            return datasources

        except Exception:
            logging.critical("No datasources in datasources table")
            raise ValueError("No datasources in datasources table") from None<|MERGE_RESOLUTION|>--- conflicted
+++ resolved
@@ -26,10 +26,7 @@
         True if the user is an admin, False otherwise.
     """
     # Implement the actual check logic, assuming user_id == 1 is admin for example
-<<<<<<< HEAD
-=======
     # what roles are considered admin, both super admin and org_admin. need clarification
->>>>>>> 511e5fc5
     admin_roles = ["org_admin", "super_admin"]
     if any(role in admin_roles for role in session["user_roles"]):
         return True
@@ -303,10 +300,6 @@
             cursor.execute(query, (user_id,))
             roles = cursor.fetchall()
             role_names = [role[0] for role in roles]
-<<<<<<< HEAD
-=======
-            print(role_names)
->>>>>>> 511e5fc5
             return role_names
 
         except Exception:
@@ -432,7 +425,6 @@
         return user_result["email"]
 
 
-<<<<<<< HEAD
 def get_datasource_id_by_name(cursor, datasource_name: str):
     """Get the organization name by ID."""
     datasource_name_result = get_query_result(
@@ -446,8 +438,6 @@
     return None
 
 
-=======
->>>>>>> 511e5fc5
 def get_datasources_name():
     """Get the list of datasources from datasource table."""
     with get_db_connection() as db:
