"""Utility functions for the application."""

import logging
import os
import subprocess
<<<<<<< HEAD
from functools import wraps
=======
>>>>>>> 5a046286

import mysql.connector
import redis
from flask import redirect, session, url_for

from lorelai.utils import load_config


def is_admin(user_id: int) -> bool:
    """Check if the user is an admin.

    Parameters
    ----------
    user_id : int
        The user ID of the user.

    Returns
    -------
    bool
        True if the user is an admin, False otherwise.
    """
    # Implement the actual check logic, assuming user_id == 1 is admin for example
    return user_id == 1


def role_required(role_name_list):
    def wrapper(f):
        @wraps(f)
        def decorated_function(*args, **kwargs):
            if "role" not in session or session["role"] not in role_name_list:
                return redirect(url_for("unauthorized"))
            return f(*args, **kwargs)

        return decorated_function

    return wrapper


def run_flyway_migrations(host: str, database: str, user: str, password: str) -> tuple[bool, str]:
    """Run Flyway migrations on the database.

    Parameters
    ----------
    host : str
        The host of the database.
    database : str
        The name of the database.
    user : str
        The username to connect to the database.
    password : str
        The password to connect to the database.

    Returns
    -------
    tuple
        A tuple with a boolean indicating success and a string with the output message.
    """
    try:
        flyway_command = [
            "flyway",
            f"-url=jdbc:mysql://{host}:3306/{database}?useSSL=false",
            f"-user={user}",
            f"-password={password}",
            "-locations=filesystem:db/migrations",
            "migrate",
        ]
        logging.info("Running Flyway migrations")
        result = subprocess.run(flyway_command, capture_output=True, text=True)
        logging.info(result.stdout)
        if result.returncode == 0:
            return True, result.stdout
        else:
            return False, f"Flyway migrations failed: {result.stderr}"
    except Exception as e:
        logging.exception("Flyway migration failed")
        return False, str(e)


def get_db_cursor(with_dict: bool = False) -> mysql.connector.cursor.MySQLCursor:
    """Get a database cursor.

    Parameters
    ----------
    with_dict : bool, optional
        Whether to return rows as dictionaries.

    Returns
    -------
    mysql.connector.cursor.MySQLCursor
        A cursor to the database.
    """
    try:
        conn = get_db_connection()
        cursor = conn.cursor(dictionary=with_dict)
        return cursor
    except mysql.connector.Error:
        logging.exception("Database connection failed")
        raise


def get_query_result(
    query: str, params: tuple = None, fetch_one: bool = False
) -> list[dict] | None:
    """Get the result of a query.

    Parameters
    ----------
    query : str
        The query to execute.
    params : tuple, optional
        The parameters to pass to the query.
    fetch_one : bool, optional
        Whether to fetch one or all results.

    Returns
    -------
    list or dict
        A list of dictionaries containing the results of the query, or a single dictionary.
    """
    try:
        logging.debug(f"Executing query: {query}")
        with get_db_connection() as conn:
            with conn.cursor(dictionary=True) as cursor:
                cursor.execute(query, params)
                result = cursor.fetchone() if fetch_one else cursor.fetchall()
                return result
    except mysql.connector.Error:
        logging.exception("Database query failed")
        raise


def get_db_connection(with_db: bool = True) -> mysql.connector.connection.MySQLConnection:
    """Get a database connection.

    Parameters
    ----------
    with_db : bool, optional
        Whether to connect to a database or just the server.

    Returns
    -------
    mysql.connector.connection.MySQLConnection
        A connection to the database.
    """
    try:
        creds = load_config("db")
        if with_db:
            logging.debug(
                f"Connecting to MySQL database: {creds['user']}@{creds['host']}/{creds['database']}"
            )
            conn = mysql.connector.connect(
                host=creds["host"],
                user=creds["user"],
                password=creds["password"],
                database=creds["database"],
            )
        else:
            logging.debug(f"Connecting to MySQL server: {creds['user']}@{creds['host']}")
            conn = mysql.connector.connect(
                host=creds["host"], user=creds["user"], password=creds["password"]
            )
        return conn
    except mysql.connector.Error:
        logging.exception("Database connection failed")
        raise


def check_mysql() -> tuple[bool, str]:
    """Check if the MySQL database is up and running.

    Returns
    -------
    tuple
        A tuple with a boolean indicating success and a string with the message.
    """
    try:
        get_query_result("SELECT 1", fetch_one=True)
        return True, "MySQL is up and running."
    except mysql.connector.Error as e:
        logging.exception("MySQL check failed")
        return False, str(e)


def check_redis() -> tuple[bool, str]:
    """Check if the Redis server is up and running.

    Returns
    -------
    tuple
        A tuple with a boolean indicating success and a string with the message.
    """
    try:
        redis_config = load_config("redis")
        logging.debug(f"Connecting to Redis: {redis_config['url']}")
        r = redis.Redis.from_url(redis_config["url"])
        r.ping()
        return True, "Redis is reachable."
    except redis.ConnectionError as e:
        logging.exception("Redis check failed")
        return False, str(e)


def check_flyway() -> tuple[bool, str]:
    """Check if the Flyway schema version is up to date.

    Returns
    -------
    tuple
        A tuple with a boolean indicating success and a string with the message.
    """
    try:
        version = get_query_result(
            "SELECT MAX(version) as version FROM flyway_schema_history", fetch_one=True
        )
        logging.debug(f"Flyway schema version: {version['version']}")

        if version is None or version["version"] is None:
            return False, "Flyway schema history not found."

        migrations_dir = "./db/migrations"
        migrations = sorted(
            [
                f
                for f in os.listdir(migrations_dir)
                if os.path.isfile(os.path.join(migrations_dir, f)) and f.endswith(".sql")
            ]
        )

        if not migrations:
            return False, "No migrations found."

        last_migration = migrations[-1]

        if version["version"] in last_migration:
            return True, f"Flyway schema version: {version['version']}"

        return (
            False,
            f"Flyway schema version {version['version']} is not up to date with last \
                migration {last_migration}.",
        )
    except Exception as e:
        logging.exception("Flyway check failed")
        return False, str(e)


def perform_health_checks() -> list[str]:
    """Perform health checks on the application.

    Returns
    -------
    list
        A list of errors, if any.
    """
    checks = [check_mysql, check_redis, check_flyway]
    errors = []
    for check in checks:
        logging.debug(f"Running check: {check.__name__}")
        success, message = check()
        if not success:
            logging.error(f"Health check failed ({check.__name__}): {message}")
            errors.append(message)
        else:
<<<<<<< HEAD
            logging.debug("Nothing went wrong: " + message)
            logging.info(message)
    return errors


def get_user_role(email):
    with get_db_connection() as db:
        try:
            cursor = db.cursor()
            query = """
                SELECT roles.role_name
                FROM users
                JOIN user_roles ON users.user_id = user_roles.user_id
                JOIN roles ON user_roles.role_id = roles.role_id
                WHERE users.email = %s;
            """
            cursor.execute(query, (email,))
            role_name = cursor.fetchone()[0]
            return role_name

        except Exception:
            logging.critical(f"{email} has no role assigned")
            raise ValueError(f"{email} has no role assigned")
=======
            logging.info(f"Health check passed ({check.__name__}): {message}")
    return errors


def get_user_id_by_email(email: str) -> int:
    """
    Get the user ID by email.

    Parameters
    ----------
    email : str
        The email of the user.

    Returns
    -------
    int
        The user ID.
    """
    result = get_query_result("SELECT user_id FROM user WHERE email = %s", (email,), fetch_one=True)
    return result["user_id"] if result else None


def get_organisation_by_org_id(cursor, org_id: int):
    """Get the organization name by ID."""
    org_result = get_query_result(
        "SELECT name FROM organisation WHERE id = %s", (org_id,), fetch_one=True
    )
    if org_result:
        return org_result["name"]


def get_org_id_by_userid(cursor, user_id: int):
    """Get the organization ID for a user."""
    org_result = get_query_result(
        "SELECT org_id FROM user WHERE user_id = %s", (user_id,), fetch_one=True
    )

    if org_result:
        return org_result["org_id"]


def get_org_id_by_organisation(cursor, organisation: str, create_if_not_exists: bool = False):
    """Get the organization ID, inserting the organization if it does not exist.

    Arguments
    ---------
    cursor : mysql.connector.cursor.MySQLCursor
        The database cursor.
    organisation : str
        The name of the organisation.
    create_if_not_exists : bool, optional
        Whether to create the organisation if it does not exist.

    Returns
    -------
    int
        The organisation ID.
    """
    logging.debug("Getting org ID for organisation: %s", organisation)
    org_result = get_query_result(
        "SELECT id FROM organisation WHERE name = %s", (organisation,), fetch_one=True
    )
    if org_result:
        logging.debug("Organisation found: %s", org_result[0])
        return org_result["id"]
    elif create_if_not_exists:
        cursor.execute("INSERT INTO organisation (name) VALUES (%s)", (organisation,))
        return cursor.lastrowid
    else:
        logging.debug("Organisation not found: %s", organisation)


def get_user_email_by_id(cursor, user_id: int):
    """Get the email of a user by ID."""
    cursor.execute("SELECT email FROM user WHERE user_id = %s", (user_id,))
    user_result = cursor.fetchone()
    if user_result:
        return user_result["email"]
>>>>>>> 5a046286
<|MERGE_RESOLUTION|>--- conflicted
+++ resolved
@@ -3,10 +3,7 @@
 import logging
 import os
 import subprocess
-<<<<<<< HEAD
 from functools import wraps
-=======
->>>>>>> 5a046286
 
 import mysql.connector
 import redis
@@ -270,13 +267,11 @@
             logging.error(f"Health check failed ({check.__name__}): {message}")
             errors.append(message)
         else:
-<<<<<<< HEAD
-            logging.debug("Nothing went wrong: " + message)
-            logging.info(message)
+            logging.info(f"Health check passed ({check.__name__}): {message}")
     return errors
 
 
-def get_user_role(email):
+def get_user_role(email: str):
     with get_db_connection() as db:
         try:
             cursor = db.cursor()
@@ -294,10 +289,6 @@
         except Exception:
             logging.critical(f"{email} has no role assigned")
             raise ValueError(f"{email} has no role assigned")
-=======
-            logging.info(f"Health check passed ({check.__name__}): {message}")
-    return errors
-
 
 def get_user_id_by_email(email: str) -> int:
     """
@@ -372,5 +363,4 @@
     cursor.execute("SELECT email FROM user WHERE user_id = %s", (user_id,))
     user_result = cursor.fetchone()
     if user_result:
-        return user_result["email"]
->>>>>>> 5a046286
+        return user_result["email"]