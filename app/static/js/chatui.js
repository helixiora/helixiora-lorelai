// Create a loading indicator that matches the bot message styling
function showLoadingIndicator() {
    // Create the loading container div
    const loadingContainer = document.createElement('div');
    loadingContainer.id = 'loadingContainer';
    loadingContainer.className = 'p-2 text-right';

    // Create the loading div with the dot-pulse class
    const loadingDiv = document.createElement('div');
    loadingDiv.className = 'dot-pulse';

    // Append the loading div to the loading container
    loadingContainer.appendChild(loadingDiv);

    // Append the loading container to the messages div
    const messagesDiv = document.getElementById('messages');
    messagesDiv.appendChild(loadingContainer);
    messagesDiv.scrollTop = messagesDiv.scrollHeight; // Scroll to the bottom
}

// Remove the loading indicator from the DOM
function hideLoadingIndicator() {
    const loadingContainer = document.getElementById('loadingContainer');
    if (loadingContainer) {
        loadingContainer.remove();
    }
}

// Move the deleteConversation function outside of the DOMContentLoaded event listener
<<<<<<< HEAD
async function deleteConversation(conversationId) {
    fetch(`/api/conversation/${conversationId}/delete`, {
        method: 'DELETE',
    })
    .then(response => {
=======
async function deleteConversation(threadId) {
    try {
        const csrfToken = getCookie('csrftoken');
        const response = await fetch(`/api/conversation/${threadId}/delete`, {
            method: 'DELETE',
            headers: {
                'Content-Type': 'application/json',
                'X-CSRFToken': csrfToken
            }
        });

>>>>>>> c71f53de
        if (!response.ok) {
            throw new Error('Network response was not ok');
        }
        const data = await response.json();
        console.log('Conversation deleted successfully:', data);
<<<<<<< HEAD
        // Remove the conversation from the list
        const conversationItem = document.querySelector(`.conversation-item[data-conversation-id="${conversationId}"]`);
        if (conversationItem) {
            conversationItem.remove();
        }
        // If we're currently viewing this conversation, clear the chat and reset the URL
        if (window.location.pathname.includes(`/conversation/${conversationId}`)) {
=======

        const conversationItem = document.querySelector(`.conversation-item[data-conversation-id="${threadId}"]`);
        if (conversationItem) {
            conversationItem.remove();
        }

        if (window.location.pathname.includes(`/conversation/${threadId}`)) {
>>>>>>> c71f53de
            document.getElementById('messages').innerHTML = '';
            history.pushState(null, '', '/');
        }
    } catch (error) {
        console.error('Error deleting conversation:', error);
        alert('Failed to delete conversation. Please try again.');
    }
}

document.addEventListener('DOMContentLoaded', function() {
    const sendButton = document.getElementById('sendButton');
    const messageInput = document.getElementById('messageInput');
    const messagesDiv = document.getElementById('messages');

    // Add this line at the beginning of the DOMContentLoaded event listener
    const username = document.body.dataset.username;

    function addMessage(content, isUser = true, isHTML = false, isSources = false) {
        // Convert markdown content to HTML
        content = marked.parse(content);

        const messagesDiv = document.getElementById('messages'); // The main container for all messages

        const messageContainerDiv = document.createElement('div');
        messageContainerDiv.className = 'p-2';

        const messageContentDiv = document.createElement('div');
        if (isSources) {
            // make the sources div with smaller text
            messageContentDiv.className = 'inline-block rounded-lg p-4 bg-white text-sm';
        } else {
            messageContentDiv.className = 'inline-block rounded-lg p-4 bg-white';
        }
        messageContentDiv.style.overflowWrap = 'break-word';
        // Use innerHTML for bot messages that need to render HTML content
        if (isUser) {
            messageContentDiv.innerHTML = '<strong>' + username + '</strong>: ' + content;
        } else {
            messageContentDiv.innerHTML = '<strong>Lorelai</strong>: ' + content;
        }
        messageContainerDiv.appendChild(messageContentDiv);
        messagesDiv.appendChild(messageContainerDiv); // Append the message to messagesDiv
        messagesDiv.scrollTop = messagesDiv.scrollHeight; // Scroll to the bottom of the chat
    }

    /**
     * Calculates the delay before making the next poll based on the attempt number.
     *
     * @param {number} attempt The current attempt number.
     * @returns {number} The delay in milliseconds.
     */
    function calculateDelay(attempt) {
        if (attempt <= 5) return 500; // 0.5 seconds == 500
        if (attempt <= 7) return 1000; // 1 second = 1000
        return 1500; // 1.5 seconds for all further attempts
    }

    /**
     * Fetches the result of a chat operation from the server using a provided task ID.
     * It checks the operation status and handles the response accordingly.
     *
     * @param {string} taskId The ID of the task for which to fetch the result.
     * @param {number} attempt The current attempt number.
     */
    async function pollForResponse(jobId, attempt = 1) {
        console.log(`Polling for response: ${jobId}, Attempt: ${attempt}`);
        const delay = calculateDelay(attempt);

        try {
            await new Promise(resolve => setTimeout(resolve, delay));
            const csrfToken = getCookie('csrftoken');
            const response = await fetch(`/api/chat?job_id=${jobId}`, {
                headers: {
                    'X-CSRFToken': csrfToken
                }
            });
            const data = await response.json();

            console.log('Response:', data);

            conversation_id = data.conversation_id;
            if (conversation_id) {
                //push the new url to the browser
                history.pushState(null, '', `/conversation/${conversation_id}`);
            }

            if (data.status === 'SUCCESS') {
                console.log('Operation completed successfully.');
                displaySuccessMessage(data.result);
            } else if (data.status === 'FAILED') {
                console.error('Operation failed:', data.error);
                if (data.error.error == 'Index not found. Please index something first.') {
                    displayErrorMessage('It looks like you haven\'t indexed any data yet. \
                        Please index some data first and try again, or use the direct-to-LLM \
                        option to get answers directly from the LLM model');
                } else {
                    displayErrorMessage('Operation failed. Please try again later.');
                }
            } else if (data.status === 'NO_RELEVANT_SOURCE') {
                console.error('No relevant source found.');
                displayErrorMessage('No relevant source found for the question. Please try again \
                    with a different question or ask the question directly to LLM.');
            } else if (attempt < 40) {
                console.log('Operation still in progress. Retrying...');
                pollForResponse(jobId, attempt + 1);
            } else {
                console.error('Error: No successful response after multiple attempts.');
                displayErrorMessage('Error: No successful response after multiple attempts.');
            }
        } catch (error) {
            console.error('Fetch error:', error);
            if (attempt < 20) {
                pollForResponse(jobId, attempt + 1);
            } else {
                displayErrorMessage('Error: Unable to retrieve response.');
            }
        }
    }

    /**
     * Displays the success message and any sources if available.
     *
     * @param {Object} result The result object from the server.
     */
    function displaySuccessMessage(result) {
        hideLoadingIndicator();
        console.log('Result:', result);

        content = result.answer

        addMessage(content=content, isUser=false, false); // Display the answer

    }

    /**
     * Displays an error message to the user.
     *
     * @param {string} message The error message to display.
     */
    function displayErrorMessage(message) {
        hideLoadingIndicator();
        addMessage(message, false, false);
    }

    /**
     * Sends a message to the server and handles the response.
     * Shows a loading indicator while waiting for the server's response.
     * Upon receiving a response, it triggers fetching the result with the provided request ID.
     * If an error occurs during the fetch operation, it logs the error and displays an error message.
     * Handles 429 "Quota Exceeded" responses with a specific message and retry logic.
     *
     * @param {string} message The text message to send to the server.
     */
    async function sendMessage(message) {
        console.log('Sending message:', message);
        addMessage(message, true); // Display the message as sent by the user
        showLoadingIndicator(); // Show the loading indicator to indicate that the message is being processed

        try {
            const csrfToken = getCookie('csrftoken');
            console.log('CSRF Token:', csrfToken);
            let response = await fetch('/api/chat', {
                method: 'POST',
                body: JSON.stringify({message: message}),
                headers: {
                    'Content-Type': 'application/json',
                    'X-CSRFToken': csrfToken
                }
            });

            // if the token is expired, the body contains "Expired token"
            if (response.status === 401) {
                const responseData = await response.json();
                // check if the responseData.msg starts with "Expired token"
                if (responseData.msg.startsWith("Expired token")) {
                    // Token expired, try to refresh
                    const refreshResponse = await fetch('/api/token/refresh', {
                        method: 'POST',
                        headers: {
                            'X-CSRFToken': csrfToken
                        }
                    });

                    if (refreshResponse.ok) {
                        // Token refreshed, retry the original request
                        response = await fetch('/api/chat', {
                        method: 'POST',
                        body: JSON.stringify({message: message}),
                        headers: {
                            'Content-Type': 'application/json',
                            'X-CSRFToken': csrfToken
                            }
                        });
                    } else {
                        throw new Error('Token refresh failed');
                    }
                } else {
                    throw new Error('Token expired');
                }
            }

            if (!response.ok) {
                hideLoadingIndicator();

                if (response.status === 429) {
                    // Handle 429 Quota Exceeded
                    console.warn('Quota exceeded.');
                    hideLoadingIndicator();
                    addMessage('Quota exceeded. Please contact Lorelai support if you need to increase your quota.', false, false);
                } else if (response.status === 401) {
                    addMessage('Your session has expired. Please log in again.', false, false);
                } else {
                    addMessage('Error: Unable to send the message. Please try again later.', false, false);
                    throw new Error(`HTTP error! status: ${response.status}`);
                }

            } else {

                const data = await response.json();

                // Check if the server has accepted the message and is processing it
                if (data.job) {
                    pollForResponse(data.job); // Begin polling for the response based on the provided job ID
                } else {
                    // Handle cases where the server response might not include a job ID due to an error or other issue
                    console.error('Server response did not include a job_id. Data received: ', data.job);
                    hideLoadingIndicator();
                    addMessage('Error: The message could not be processed at this time. Please try again later.', false, false); // Display a generic error message
                }
            }
        } catch (error) {
            // Handle network errors or issues with the fetch operation itself
            console.error('Fetch error:', error);
            hideLoadingIndicator(); // Hide the loading indicator as there's been an error
            addMessage('Error: Unable to send the message. Please try again later.', false, false); // Display an error message to the user
        }
    }



    async function get_conversation(conversationId) {
        try {
            const csrfToken = getCookie('csrftoken');
            const response = await fetch(`/api/conversation/${conversationId}`, {
                headers: {
                    'X-CSRFToken': csrfToken
                }
            });

            const data = await response.json();
            if (!data || data.length === 0) {
                console.warn('No messages found for this conversation.');
                window.location.href = '/';
                return;
            }

            for (const message of data) {
                addMessage(
                    content=message.message_content,
                    isUser=(message.sender === "user"),
                    isHTML=true,
                    isSources=false
                );
            }
        } catch (error) {
            console.error('Error fetching conversation:', error);
            window.location.href = '/';
        }
    }

    // Add a welcoming message on page load
    const welcomeMessage = `## Welcome to Lorelai!

We are excited to have you here! Feel free to ask any questions you have, we will automatically retrieve the most relevant data from the datasources you have configured.`;
    addMessage(
        content=welcomeMessage,
        isUser=false,
        isHTML=true,
        isSources=false
    );

    sendButton.addEventListener('click', function() {
        const text = messageInput.value;
        if (text.trim() !== '') {
            sendMessage(text);
            messageInput.value = '';
        }
    });

    messageInput.addEventListener('keypress', function(e) {
        if (e.key === 'Enter') {
            sendButton.click();
        }
    });

    // if the page is loaded with a conversation_id in the url, load the conversation
    if (window.location.pathname.includes('/conversation/')) {
        const conversationId = window.location.pathname.split('/conversation/')[1];
        console.log('Loading conversation:', conversationId);
        // You may want to add an API call here to fetch the conversation messages
        conversation = get_conversation(conversationId);
    }


});

// New conversation button functionality
document.getElementById('newConversationBtn').addEventListener('click', function() {
    // Clear the chat messages
    document.getElementById('messages').innerHTML = '';
    // Reset the input field
    document.getElementById('messageInput').value = '';
    // You may want to add an API call here to create a new conversation on the server
    window.location.href = '/';
});

// Make the textarea auto-expand
const messageInput = document.getElementById('messageInput');
messageInput.addEventListener('input', function() {
    this.style.height = 'auto';
    this.style.height = (this.scrollHeight) + 'px';
});

// Add click event listeners to conversation items
document.querySelectorAll('.conversation-item').forEach(item => {
    item.addEventListener('click', function() {
        const conversationId = this.dataset.conversationId;
        // Add logic to load the selected conversation
        console.log('Loading conversation:', conversationId);
        // You may want to add an API call here to fetch the conversation messages
        window.location.href = `/conversation/${conversationId}`;
        // set the conversation_id in the session
        session["conversation_id"] = conversationId;
        console.log('Setting conversation_id in session:', session["conversation_id"]);

        // reload the page
        location.reload();
    });
});

// Add this function before the sendMessage function
function getCookie(name) {
    const value = `; ${document.cookie}`;
    const parts = value.split(`; ${name}=`);
    if (parts.length === 2) return parts.pop().split(';').shift();
}<|MERGE_RESOLUTION|>--- conflicted
+++ resolved
@@ -27,17 +27,10 @@
 }
 
 // Move the deleteConversation function outside of the DOMContentLoaded event listener
-<<<<<<< HEAD
 async function deleteConversation(conversationId) {
-    fetch(`/api/conversation/${conversationId}/delete`, {
-        method: 'DELETE',
-    })
-    .then(response => {
-=======
-async function deleteConversation(threadId) {
     try {
         const csrfToken = getCookie('csrftoken');
-        const response = await fetch(`/api/conversation/${threadId}/delete`, {
+        const response = await fetch(`/api/conversation/${conversationId}/delete`, {
             method: 'DELETE',
             headers: {
                 'Content-Type': 'application/json',
@@ -45,13 +38,11 @@
             }
         });
 
->>>>>>> c71f53de
         if (!response.ok) {
             throw new Error('Network response was not ok');
         }
         const data = await response.json();
         console.log('Conversation deleted successfully:', data);
-<<<<<<< HEAD
         // Remove the conversation from the list
         const conversationItem = document.querySelector(`.conversation-item[data-conversation-id="${conversationId}"]`);
         if (conversationItem) {
@@ -59,15 +50,6 @@
         }
         // If we're currently viewing this conversation, clear the chat and reset the URL
         if (window.location.pathname.includes(`/conversation/${conversationId}`)) {
-=======
-
-        const conversationItem = document.querySelector(`.conversation-item[data-conversation-id="${threadId}"]`);
-        if (conversationItem) {
-            conversationItem.remove();
-        }
-
-        if (window.location.pathname.includes(`/conversation/${threadId}`)) {
->>>>>>> c71f53de
             document.getElementById('messages').innerHTML = '';
             history.pushState(null, '', '/');
         }
