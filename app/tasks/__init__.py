--- conflicted
+++ resolved
@@ -60,15 +60,10 @@
     logging.info("Session: %s, %s", user, organisation)
     logging.debug("Datasource %s", datasource)
 
-<<<<<<< HEAD
     datasource = datasource.strip()
 
     if datasource not in ["Direct", "Google Drive"]:
         raise ValueError(f"Invalid datasource provided. Received: '{datasource}'")
-=======
-    if datasource not in ["Direct", "Google"]:
-        raise ValueError(f"Invalid datasource provided. Received: {datasource}")
->>>>>>> 2aa9413a
 
     try:
         # create model
