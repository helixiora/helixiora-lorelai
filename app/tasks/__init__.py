"""Contains the tasks that are executed asynchronously."""

import logging
import os
import time

from rq import get_current_job

# import the indexer
from lorelai.contextretriever import ContextRetriever
from lorelai.indexer import Indexer
from lorelai.llm import Llm
from app.utils import get_datasources_name

logging_format = os.getenv(
    "LOG_FORMAT",
    "%(levelname)s - %(asctime)s: %(message)s : (Line: %(lineno)d [%(filename)s])",
)
log_level = os.getenv("LOG_LEVEL", "INFO").upper()
logging.basicConfig(level=log_level, format=logging_format)


def execute_rag_llm(
    chat_message: str,
    user: str,
    organisation: str,
    model_type: str = "OpenAILlm",
    datasource: str = None,
) -> dict:
    """Execute the RAG+LLM model.

    Arguments
    ---------
    chat_message : str
        The chat message.
    user : str
        The user email.
    organisation : str
        The organisation name.
    model_type : str, optional
        The model type to use (OpenAI, Llama3, etc). Default is "OpenAILlm".
    datasource : str, optional
        The datasource to use (Slack, Google Drive, Direct, etc). Default is None.

    Returns
    -------
    dict
        The answer and source of the answer.

    Raises
    ------
    ValueError
        If the user or organisation is None.
    """
<<<<<<< HEAD
    start_time = time.time()
=======
    execute_rag_llm_start_time = time.time()
>>>>>>> 511e5fc5
    job = get_current_job()
    if job is None:
        raise ValueError("Could not get the current job.")

    logging.info("Task ID: %s, Message: %s", chat_message, job.id)
    logging.info("Session: %s, %s", user, organisation)
    logging.debug("Datasource %s", datasource)
<<<<<<< HEAD

    datasource = datasource.strip()

    if datasource not in ["Direct", "Google Drive"]:
        raise ValueError(f"Invalid datasource provided. Received: '{datasource}'")
=======
    db_datasource_list = get_datasources_name()
    if datasource not in db_datasource_list:
        raise ValueError(f"Invalid datasource provided. Received: {datasource}")
>>>>>>> 511e5fc5

    try:
        # create model
        logging.info("User email: %s, Org name: %s", user, organisation)

        if user is None or organisation is None:
            raise ValueError("User and organisation cannot be None.")

        llm = Llm.create(model_type=model_type)

        # Get the context for the question
        if datasource == "Direct":
            logging.info(f"LLM Status: {llm.get_llm_status()}")
            answer = llm.get_answer_direct(question=chat_message)
            source = "Direct"
        else:
            # have to change Retriever type based on data source.
            enriched_context = ContextRetriever.create(
                retriever_type="GoogleDriveContextRetriever",
                org_name=organisation,
                user=user,
            )
            try:
<<<<<<< HEAD
                context, source = enriched_context.retrieve_context(chat_message)
=======
                start_time = time.time()
                context, source = enriched_context.retrieve_context(chat_message)
                logging.info(f"Context Retriever time {time.time()-start_time}")
>>>>>>> 511e5fc5
                if context is None:
                    raise ValueError("Failed to retrieve context for the provided chat message.")
            except ValueError as e:
                logging.error("(ValueError): Error in retrieving context: %s", str(e))
                if "Index not found: " in str(e):
                    raise ValueError("Index not found. Please index something first.") from e
                raise  # Re-raise the ValueError to be caught by the outer except block
            except Exception as e:
                logging.error(f"Error in retrieving context: {str(e)}")
                raise Exception("Something went wrong") from e

            logging.info(f"LLM Status: {llm.get_llm_status()}")
<<<<<<< HEAD
            answer = llm.get_answer(question=chat_message, context=context)
=======
            start_time = time.time()
            answer = llm.get_answer(question=chat_message, context=context)
            logging.info(f"Get Answer time {time.time()-start_time}")
>>>>>>> 511e5fc5

        logging.info("Answer: %s", answer)
        logging.info("Source: %s", source)

        json_data = {"answer": answer, "source": source, "status": "Success"}

    except ValueError as e:
        logging.error("ValueError in execute_rag_llm task: %s", str(e))
        json_data = {"error": str(e), "status": "Failed"}
        return json_data
    except Exception as e:
        logging.error("Error in execute_rag_llm task: %s", str(e))
        json_data = {"error": str(e), "status": "Failed"}
        return json_data
    finally:
        end_time = time.time()
<<<<<<< HEAD
        logging.info(f"Worker Exec time: {end_time - start_time}")
=======
        logging.info(f"Worker Exec time: {end_time - execute_rag_llm_start_time}")
>>>>>>> 511e5fc5

    return json_data


def run_indexer(
    org_row: list[any],
    user_rows: list[any],
    user_auth_rows: list[any],
):
    """
    Run the indexer. Should be called from an rq job.

    Arguments
    ---------
    org_row (List[any]): Organization data.
    user_rows (List[any]): List of user data.
    user_auth_rows (List[any]): List of user authentication data.

    Returns
    -------
    dict: A dictionary containing the progress and result of the job.
    """
    # Get the current job instance
    job = get_current_job()
    if job is None:
        raise ValueError("Could not get the current job.")

    logging.debug(f"Task ID -> Run Indexer: {job.id} for {org_row}")
<<<<<<< HEAD

    # Initialize indexer
    indexer = Indexer.create("GoogleDriveIndexer")

    # Initialize job meta with logs
    job.meta["progress"] = {"current": 0, "total": 100, "status": "Initializing indexing..."}
    job.meta["logs"] = []
    job.save_meta()

=======

    # Initialize indexer
    indexer = Indexer.create("GoogleDriveIndexer")

    # Initialize job meta with logs
    job.meta["progress"] = {"current": 0, "total": 100, "status": "Initializing indexing..."}
    job.meta["logs"] = []
    job.save_meta()

>>>>>>> 511e5fc5
    try:
        logging.debug("Starting indexing...")
        job.meta["logs"].append("Starting indexing...")
        job.save_meta()
<<<<<<< HEAD
        logging.info(f"{org_row},{user_rows},{user_auth_rows},{job},")
        # Perform indexing
        results = indexer.index_org(org_row, user_rows, user_auth_rows, job)
=======

        # Perform indexing
        results = indexer.index_org(org_row, user_rows, user_auth_rows, job)

>>>>>>> 511e5fc5
        for result in results:
            logging.debug(result)
            job.meta["logs"].append(result)
            job.save_meta()

        logging.debug("Indexing completed!")
    except Exception as e:
        logging.error(f"Error in run_indexer task: {str(e)}")
        job.meta["logs"].append(f"Error in run_indexer task: {str(e)}")
        job.meta["progress"] = {
            "current": 100,
            "total": 100,
            "status": f"Task failed! {e}",
            "result": 0,
        }
        job.save_meta()
        job.set_status("failed")
        return job.meta["progress"]<|MERGE_RESOLUTION|>--- conflicted
+++ resolved
@@ -52,11 +52,7 @@
     ValueError
         If the user or organisation is None.
     """
-<<<<<<< HEAD
-    start_time = time.time()
-=======
     execute_rag_llm_start_time = time.time()
->>>>>>> 511e5fc5
     job = get_current_job()
     if job is None:
         raise ValueError("Could not get the current job.")
@@ -64,17 +60,9 @@
     logging.info("Task ID: %s, Message: %s", chat_message, job.id)
     logging.info("Session: %s, %s", user, organisation)
     logging.debug("Datasource %s", datasource)
-<<<<<<< HEAD
-
-    datasource = datasource.strip()
-
-    if datasource not in ["Direct", "Google Drive"]:
-        raise ValueError(f"Invalid datasource provided. Received: '{datasource}'")
-=======
     db_datasource_list = get_datasources_name()
     if datasource not in db_datasource_list:
         raise ValueError(f"Invalid datasource provided. Received: {datasource}")
->>>>>>> 511e5fc5
 
     try:
         # create model
@@ -98,13 +86,9 @@
                 user=user,
             )
             try:
-<<<<<<< HEAD
-                context, source = enriched_context.retrieve_context(chat_message)
-=======
                 start_time = time.time()
                 context, source = enriched_context.retrieve_context(chat_message)
                 logging.info(f"Context Retriever time {time.time()-start_time}")
->>>>>>> 511e5fc5
                 if context is None:
                     raise ValueError("Failed to retrieve context for the provided chat message.")
             except ValueError as e:
@@ -117,13 +101,9 @@
                 raise Exception("Something went wrong") from e
 
             logging.info(f"LLM Status: {llm.get_llm_status()}")
-<<<<<<< HEAD
-            answer = llm.get_answer(question=chat_message, context=context)
-=======
             start_time = time.time()
             answer = llm.get_answer(question=chat_message, context=context)
             logging.info(f"Get Answer time {time.time()-start_time}")
->>>>>>> 511e5fc5
 
         logging.info("Answer: %s", answer)
         logging.info("Source: %s", source)
@@ -140,11 +120,7 @@
         return json_data
     finally:
         end_time = time.time()
-<<<<<<< HEAD
-        logging.info(f"Worker Exec time: {end_time - start_time}")
-=======
         logging.info(f"Worker Exec time: {end_time - execute_rag_llm_start_time}")
->>>>>>> 511e5fc5
 
     return json_data
 
@@ -173,7 +149,6 @@
         raise ValueError("Could not get the current job.")
 
     logging.debug(f"Task ID -> Run Indexer: {job.id} for {org_row}")
-<<<<<<< HEAD
 
     # Initialize indexer
     indexer = Indexer.create("GoogleDriveIndexer")
@@ -183,31 +158,13 @@
     job.meta["logs"] = []
     job.save_meta()
 
-=======
-
-    # Initialize indexer
-    indexer = Indexer.create("GoogleDriveIndexer")
-
-    # Initialize job meta with logs
-    job.meta["progress"] = {"current": 0, "total": 100, "status": "Initializing indexing..."}
-    job.meta["logs"] = []
-    job.save_meta()
-
->>>>>>> 511e5fc5
     try:
         logging.debug("Starting indexing...")
         job.meta["logs"].append("Starting indexing...")
         job.save_meta()
-<<<<<<< HEAD
         logging.info(f"{org_row},{user_rows},{user_auth_rows},{job},")
         # Perform indexing
         results = indexer.index_org(org_row, user_rows, user_auth_rows, job)
-=======
-
-        # Perform indexing
-        results = indexer.index_org(org_row, user_rows, user_auth_rows, job)
-
->>>>>>> 511e5fc5
         for result in results:
             logging.debug(result)
             job.meta["logs"].append(result)
