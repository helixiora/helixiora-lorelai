"""Contains the tasks that are executed asynchronously."""

import json
import logging
import os
import time

from rq import get_current_job

from app.utils import (
    get_datasources_name,
    insert_message,
    insert_thread_ignore,
)


# import the indexer
from lorelai.contextretriever import ContextRetriever
from lorelai.indexer import Indexer
from lorelai.llm import Llm

logging_format = os.getenv(
    "LOG_FORMAT",
    "%(levelname)s - %(asctime)s: %(message)s : (Line: %(lineno)d [%(filename)s])",
)
log_level = os.getenv("LOG_LEVEL", "INFO").upper()
logging.basicConfig(level=log_level, format=logging_format)


def execute_rag_llm(
    thread_id: str,
    chat_message: str,
    user_id,
    user: str,
    organisation: str,
    model_type: str = "OpenAILlm",
    datasource: str = None,
) -> dict:
    """Execute the RAG+LLM model.

    Arguments
    ---------
    chat_message : str
        The chat message.
    user : str
        The user email.
    organisation : str
        The organisation name.
    model_type : str, optional
        The model type to use (OpenAI, Llama3, etc). Default is "OpenAILlm".
    datasource : str, optional
        The datasource to use (Slack, Google Drive, Direct, etc). Default is None.

    Returns
    -------
    dict
        The answer and source of the answer.

    Raises
    ------
    ValueError
        If the user or organisation is None.
    """
    execute_rag_llm_start_time = time.time()
    job = get_current_job()
    if job is None:
        raise ValueError("Could not get the current job.")
    logging.info("Task ID: %s, Message: %s", chat_message, job.id)
    logging.info("Session: %s, %s, %s", user_id, user, organisation)
    logging.debug("Datasource %s", datasource)

    db_datasource_list = get_datasources_name()
    if datasource not in db_datasource_list:
        raise ValueError(f"Invalid datasource provided. Received: {datasource}")

    try:
        # create model
        logging.info("User email: %s, Org name: %s", user, organisation)

        if user is None or organisation is None:
            raise ValueError("User and organisation cannot be None.")

        llm = Llm.create(model_type=model_type)

        # insert chat thread
        insert_thread_ignore(
            thread_id=str(thread_id), user_id=user_id, thread_name=chat_message[:20]
        )

        # insert message
        insert_message(thread_id=str(thread_id), sender="user", message_content=chat_message)

        # Get the context for the question
        if datasource == "Direct":
            answer = llm.get_answer_direct(question=chat_message)
            source = None
            status = "Success"
        else:
            # have to change Retriever type based on data source.
            enriched_context = ContextRetriever.create(
                retriever_type="GoogleDriveContextRetriever",
                org_name=organisation,
                user=user,
            )
            try:
                start_time = time.time()
                context, source = enriched_context.retrieve_context(chat_message)
                logging.debug(f"Source: {source}")

                # remove any sources with less than 0.5 score, they are irrelevant
                source = [
                    source_item for source_item in source if float(source_item["score"]) >= 0.5
                ]
                logging.debug(f"Filtered Source: {source}")
                logging.info(f"Context Retriever time {time.time()-start_time}")
                if source is None or len(source) == 0:
                    no_relevant_source = True
                else:
                    no_relevant_source = False

                if context is None:
                    raise ValueError("Failed to retrieve context for the provided chat message.")
            except ValueError as e:
                logging.error("(ValueError): Error in retrieving context: %s", str(e))
                if "Index not found: " in str(e):
                    raise ValueError("Index not found. Please index something first.") from e
                raise  # Re-raise the ValueError to be caught by the outer except block
            except Exception as e:
                logging.error(f"Error in retrieving context: {str(e)}")
                raise Exception("Something went wrong") from e

            start_time = time.time()
            if no_relevant_source:
                answer = ""
                status = "No Relevant Source"
            else:
                answer = llm.get_answer(question=chat_message, context=context)
                status = "Success"
            logging.info(f"Get Answer time {time.time()-start_time}")

        logging.info("Answer: %s", answer)
        logging.info("Source: %s", source)
        logging.debug(f"Source Type: {type(source)}")

        json_data = {
            "answer": answer,
            "source": source,
            "status": status,
            "datasource": datasource,
        }

    except ValueError as e:
        logging.error("ValueError in execute_rag_llm task: %s", str(e))
        json_data = {"error": str(e), "status": "Failed"}
        return json_data
    except Exception as e:
        logging.error("Error in execute_rag_llm task: %s", str(e))
        json_data = {"error": str(e), "status": "Failed"}
        return json_data
    finally:
        end_time = time.time()
        logging.info(f"Worker Exec time: {end_time - execute_rag_llm_start_time}")

    insert_message(
        thread_id=str(thread_id),
        sender="bot",
        message_content=answer if answer else "No Response",
        sources=json.dumps(source),
    )
    return json_data


def run_indexer(
    org_row: list[any],
    user_rows: list[any],
    user_auth_rows: list[any],
    user_data_rows: list[any],
):
    """
    Run the indexer. Should be called from an rq job.

    Arguments
    ---------
    org_row (List[any]): Organization data.
    user_rows (List[any]): List of user data.
    user_auth_rows (List[any]): List of user authentication data.

    Returns
    -------
    dict: A dictionary containing the progress and result of the job.
    """
    # Get the current job instance
    job = get_current_job()
    if job is None:
        raise ValueError("Could not get the current job.")

    logging.debug(f"Task ID -> Run Indexer: {job.id} for {org_row}")

    # Initialize indexer
    indexer = Indexer.create("GoogleDriveIndexer")

    # Initialize job meta with logs
    job.meta["progress"] = {"current": 0, "total": 100, "status": "Initializing indexing..."}
    job.meta["logs"] = []
    job.save_meta()

    try:
        logging.debug("Starting indexing...")
        job.meta["status"] = "Indexing"
        job.meta["logs"].append("Starting indexing...")
        job.save_meta()
        logging.info(f"{org_row},{user_rows},{user_auth_rows},{job},")
        # Perform indexing
<<<<<<< HEAD
        results = indexer.index_org(org_row, user_rows, user_auth_rows, user_data_rows, job)
=======
        results = indexer.index_org(
            user_rows=user_rows,
            user_auth_rows=user_auth_rows,
            user_data_rows=user_data_rows,
            org_row=org_row,
            job=job,
        )
>>>>>>> 36aa5e2a
        for result in results:
            logging.debug(result)
            job.meta["logs"].append(result)
            job.save_meta()

        logging.debug("Indexing completed!")
    except Exception as e:
        logging.error(f"Error in run_indexer task: {str(e)}")
        job.meta["logs"].append(f"Error in run_indexer task: {str(e)}")
        job.meta["progress"] = {
            "current": 100,
            "total": 100,
            "status": f"Task failed! {e}",
            "result": 0,
        }
        job.save_meta()
        job.set_status("failed")
        return job.meta["progress"]<|MERGE_RESOLUTION|>--- conflicted
+++ resolved
@@ -211,9 +211,6 @@
         job.save_meta()
         logging.info(f"{org_row},{user_rows},{user_auth_rows},{job},")
         # Perform indexing
-<<<<<<< HEAD
-        results = indexer.index_org(org_row, user_rows, user_auth_rows, user_data_rows, job)
-=======
         results = indexer.index_org(
             user_rows=user_rows,
             user_auth_rows=user_auth_rows,
@@ -221,7 +218,6 @@
             org_row=org_row,
             job=job,
         )
->>>>>>> 36aa5e2a
         for result in results:
             logging.debug(result)
             job.meta["logs"].append(result)
