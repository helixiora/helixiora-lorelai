--- conflicted
+++ resolved
@@ -3,11 +3,6 @@
 import logging
 import os
 import time
-<<<<<<< HEAD
-from typing import List
-=======
->>>>>>> 5a046286
-
 from rq import get_current_job
 
 # import the indexer
@@ -59,26 +54,15 @@
         raise ValueError("Could not get the current job.")
 
     logging.info("Task ID: %s, Message: %s", chat_message, job.id)
-<<<<<<< HEAD
     logging.info("Session: %s, %s", user, organisation)
     print("data sorce", datasource)
     try:
         # create model
-=======
-    logging.info("User email: %s, Org name: %s", user, organisation)
+        logging.info("User email: %s, Org name: %s", user, organisation)
 
-    if user is None or organisation is None:
-        raise ValueError("User and organisation cannot be None.")
+        if user is None or organisation is None:
+            raise ValueError("User and organisation cannot be None.")
 
-    try:
-        # Get the context for the question
-        enriched_context = ContextRetriever(org_name=organisation, user_email=user)
-        context, source = enriched_context.retrieve_context(chat_message)
-
-        if context is None:
-            raise ValueError("Failed to retrieve context for the provided chat message.")
-
->>>>>>> 5a046286
         llm = Llm.create(model_type=model_type)
 
         # Get the context for the question
