#!/usr/bin/env python3

"""Query indexed documents in Pinecone using LangChain and OpenAI in the CLI."""

import argparse
import logging
import os
import sys

from colorama import Fore, Style, init

sys.path.insert(1, os.path.join(os.path.dirname(__file__), "../.."))
from lorelai.contextretriever import ContextRetriever
from lorelai.llm import Llm
from lorelai.utils import get_db_connection

# logging settings
logging_format = os.getenv(
    "LOG_FORMAT",
    "%(levelname)s - %(asctime)s: %(message)s : (Line: %(lineno)d [%(filename)s])",
)
log_level = os.getenv("LOG_LEVEL", "INFO").upper()
logging.basicConfig(level=log_level, format=logging_format)


def main() -> None:
    """Retrieve the context, ask a question, and display the results."""
    init(autoreset=True)  # Initialize Colorama
    parser = setup_arg_parser()
    args = parser.parse_args()

    question = args.question
    org_id, org_name = get_organisation(args.org_name)
    user_id = get_user_from_organisation(org_id, args.user_name)
<<<<<<< HEAD
    user_id="masood@helixiora.com"
    print("----------->",org_name,user_id)
    print("SUBCLASS->",ContextRetriever.list_subclasses())
    #enriched_context = ContextRetriever(org_name=org_name, user=user_id)
    #enriched_context=ContextRetriever.create("GoogleDriveContextRetriever", org_name, user_id)
    enriched_context=ContextRetriever.create("SlackContextRetriever", org_name, user_id)

=======
    enriched_context = ContextRetriever(org_name=org_name, user_email=user_id)
>>>>>>> 5a046286
    answer, source = enriched_context.retrieve_context(question)
    print("source",source,"answer",answer)
    exit()
    llm = Llm.create(model_type=args.model_type)
    llm_answer = llm.get_answer(question, answer)
    display_results(llm_answer, source)


def setup_arg_parser() -> argparse.ArgumentParser:
    """Set up argument parser for command-line options.

    Params: none
    Returns: ArgumentParser object
    """
    parser = argparse.ArgumentParser(description="Query indexed documents with context.")
    parser.add_argument("question", help="Question to query")
    parser.add_argument("--org-name", help="Name of the organisation", default=None)
    parser.add_argument("--user-name", help="Name of the user", default=None)
    parser.add_argument("--model-type", help="Type of the model to use", default="OpenAILlm")
    return parser


def get_organisation(org_name: str or None) -> tuple:
    """Retrieve or select an organisation.

    Params: org_name: str, name of the organisation
    Returns: tuple with org ID as the 0 object or select_organisation
    function
    """
    with get_db_connection() as conn:
        cur = conn.cursor()
        if org_name:
            cur.execute("SELECT id, name FROM organisations WHERE name = %s", (org_name,))
            org = cur.fetchone()
        if org:
            return org
        print(
            f"{Fore.RED}No organisation found with the name '{org_name}'.",
            " Falling back to selection.",
        )

    return select_organisation()


def select_organisation() -> tuple:
    """Interactively select an organisation from a list.

    Params: none
    Returns: tuple with the org ID and name
    """
    with get_db_connection() as conn:
        cur = conn.cursor()
        cur.execute("SELECT id, name FROM organisations")
        organisations = cur.fetchall()
        print(f"{Fore.CYAN}Select an organisation:")
        for index, org in enumerate(organisations, start=1):
            print(f"{Fore.YELLOW}{index}: {Fore.GREEN}{org[1]}")
        choice = (
            input(f"{Fore.MAGENTA}Organisation ({organisations[0][1]}): ") or organisations[0][0]
        )

    return organisations[int(choice) - 1]


def get_user_from_organisation(org_id: int, user_name: str or None = None) -> int:
    """Retrieve or select a user from a specific organisation.

    Params:
        org_id, int, the organisation ID
        user_name, str, the user name
    Returns:
        user ID int or
        results from select_user_from_organisation function

    """
    with get_db_connection() as conn:
        cur = conn.cursor()
        if user_name:
            cur.execute(
                """
                SELECT user_id, name, email FROM users WHERE org_id =
                %s AND name = %s
                """,
                (org_id, user_name),
            )
            user = cur.fetchone()
            if user:
                return user[0]
            print(
                f"{Fore.RED}No user found with name '{user_name}' in the selected organisation.",
                "Falling back to selection.",
            )

    return select_user_from_organisation(org_id)


def select_user_from_organisation(org_id: int) -> int:
    """Interactively select a user from a list.

    Params:
            org_id: int, the ID of the organisation
    Returns:
            user id: int
    """
    with get_db_connection() as conn:
        cur = conn.cursor()
        cur.execute("SELECT user_id, name, email FROM users WHERE org_id = %s", (org_id,))
        users = cur.fetchall()
        print(f"{Fore.CYAN}Select a user:")
        for index, user in enumerate(users, start=1):
            print(f"{Fore.YELLOW}{index}: {Fore.GREEN}{user[1]} ({user[2]})")
        return input(f"{Fore.MAGENTA}User ({users[0][1]}): ") or users[0][0]


def display_results(answer: str, sources: dict) -> None:
    """Display the results in a formatted manner."""
    print(f"{Fore.BLUE}Answer: {Style.BRIGHT}{answer}\nSources:")

    for source in sources:
        src = source["source"]
        title = source["title"]
        score = source["score"]
        print(f"- {Fore.YELLOW}{src} {Fore.BLUE}({score}): {Fore.GREEN}{title}")


if __name__ == "__main__":
    main()<|MERGE_RESOLUTION|>--- conflicted
+++ resolved
@@ -32,17 +32,8 @@
     question = args.question
     org_id, org_name = get_organisation(args.org_name)
     user_id = get_user_from_organisation(org_id, args.user_name)
-<<<<<<< HEAD
-    user_id="masood@helixiora.com"
-    print("----------->",org_name,user_id)
-    print("SUBCLASS->",ContextRetriever.list_subclasses())
-    #enriched_context = ContextRetriever(org_name=org_name, user=user_id)
-    #enriched_context=ContextRetriever.create("GoogleDriveContextRetriever", org_name, user_id)
     enriched_context=ContextRetriever.create("SlackContextRetriever", org_name, user_id)
 
-=======
-    enriched_context = ContextRetriever(org_name=org_name, user_email=user_id)
->>>>>>> 5a046286
     answer, source = enriched_context.retrieve_context(question)
     print("source",source,"answer",answer)
     exit()
