# Lorelai readme

## Overview

This repository is dedicated to showcasing a Proof of Concept (POC) for Lorelai, a RAG (Retrieval-Augmented Generation) application. The project integrates with Google Drive via OAuth for content crawling, utilizes Pinecone for indexing, and leverages OpenAI's API for query processing. Its main components include a Flask-based web application for Google OAuth setup, nightly document indexing, and a testing script for query execution.

### Key Features

- **Ask questions to your private google docs** A chat interface to ask questions to the info you have indexed
- **Google Drive Integration:** Securely crawl a user's Google Drive contents using OAuth.
- **Automated Indexing:** Nightly indexing of Google Drive documents into Pinecone for efficient retrieval.
- **Query Processing:** Leverage OpenAI's API to process queries with context retrieved from Pinecone.
- **Admin backend** See what info you have indexed in pinecone

### Components

- `app.py`: A Flask application to chat with your information. Includes signup, an admin backend and a chat interface
- `indexer.py`: A script for nightly crawling of Google Drive documents to index them into Pinecone.
- `lorelaicli.py`: Executes a test query using context from Pinecone before querying OpenAI.

## Getting Started

Follow these steps to set up the project and run the components.

### Initial Setup

#### Obtain API Keys and Credentials

1. Obtain a Pinecone API key from [Pinecone's portal](https://app.pinecone.io/organizations/). If you don't have access to Helixiora's Pinecone, ask Walter.
2. Acquire an OpenAI API key through [OpenAI's platform](https://platform.openai.com/api-keys). If you don't have access to Helixiora's OpenAI, ask Walter.
3. Generate Google OAuth credentials via [Google Cloud Console](https://console.cloud.google.com/apis/credentials). If you don't have access to Lorelai's Google Cloud Profile, ask Walter.
<<<<<<< HEAD
4. In order to pass these values there are two options:
    a) Copy the `settings.json.example` file to `settings.json` and fill in the placeholders with the obtained values.

    b) You need to export the following env vars: 

```
GOOGLE_CLIENT_ID
GOOGLE_PROJECT_ID
GOOGLE_AUTH_URI
GOOGLE_TOKEN_URI
GOOGLE_AUTH_PROVIDER_X509_CERT_U
GOOGLE_CLIENT_SECRET
GOOGLE_REDIRECT_URIS
PINECONE_API_KEY
OPENAI_API_KEY
LORELAI_ENVIRONMENT
LORELAI_ENVIRONMENT_SLUG
```
Note that the project id is the id of the project in the [google console](https://console.cloud.google.com/cloud-resource-manager) 
=======
4. Copy the `settings.json.example` file to `settings.json` and fill in the placeholders with the obtained values.
    1. The project id is the id of the project in the [google console](https://console.cloud.google.com/cloud-resource-manager)
>>>>>>> 35acfd90

#### Running in a python venv

1. Create a Python virtual environment: `python -m venv .venv` and activate it with `source .venv/bin/activate`.
2. Install required dependencies: `pip install -r requirements.txt`.
3. Ensure all `.py` scripts are executable: `chmod +x indexer.py lorelaicli.py`.
4. Set up redis and start it locally
   1. On a mac: `brew install redis` followed by `redis-server`
   2. On Ubuntu: `sudo apt install redis`
5. Make sure that the redis host resolves to localhost or wherever you're running the redis server.
6. Run a celery worker:
   ```
   (.venv) walterheck in ~/source/helixiora/helixiora-crawler on frontend-app-merge
   > celery -A app.celery worker

   ```
<<<<<<< HEAD
=======
6. Create a .env file with this variables
   ```
   CELERY_BROKER_URL=redis://localhost:6379/0
   CELERY_RESULT_BACKEND=redis://localhost:6379/0
   ```
>>>>>>> 35acfd90
7. Launch the Flask application: `flask run`

#### Running using docker compose

1. Install and run [docker desktop](https://docs.docker.com/desktop/).
   1. on a mac, run `brew install docker` to install docker desktop
1. Get the stack of redis, celery and the flask app up and running using `docker-compose up --build`

### Initial Configuration

1. Once you followed the setup steps above, navigate to the local server URL ([http://127.0.0.1:5000](http://127.0.0.1:5000)).
    - You wil be asked to create an organisation if ./userdb.sqlite doesn't exist. 
    - Note that this organization name will be the index name of the vector database folowing this structure: $env_name-$slug-$whatever_you_put_in_org_name
    - There's a limitation to the length of the index name sot the above string should not exceed 45 characters.
    - Follow the on-screen instructions to log in and authorize access to Google Drive.
2. Confirm that credentials are stored correctly in SQLite by accessing the `userdb.sqlite` database and querying the `users` table. Example commands:
    ```bash
    sqlite3 userdb.sqlite
    .mode table
    .tables
    SELECT * FROM users;
    ```

### Chat application

When logged in, you will see the chat interface at [https://127.0.0.1:5000]()

### Admin interface

Very rudimentary admin interface to see what you have stored in pinecone, accessible from [https://127.0.0.1:5000/admin/pinecone]()

### Executing the Crawler

1. Initiate the document crawling process: `./indexer.py`.
2. Check Pinecone to ensure your documents have been indexed successfully.

### Running Test Queries

1. Execute the test query script: `./lorelaicli.py` to simulate querying with context from Pinecone and processing through OpenAI.

This documentation provides a comprehensive guide to getting started with the Lorelai RAG POC. Follow the outlined steps to set up your environment, configure access, and execute the components to explore the capabilities of this integration.

# FAQ

Below a number of questions that are open

## 1. [Walter - 21-03-2024] A Pinecone Index has a property called 'dimension', what is it and what value should it have?

   A: (From ChatGPT): The "dimension" in the context of a Pinecone Index refers to the size of the vector embeddings that the index is designed to store and query. Vector embeddings are numerical representations of data points (such as text, images, or any other data type that can be converted into a high-dimensional space) in a vector space. Each vector is an array of numbers, and the "dimension" is the length of this array.

   The value that the "dimension" property should have depends on the model or process used to generate the embeddings. Different models produce embeddings of different sizes. For example, embeddings from one type of natural language processing (NLP) model might be 300-dimensional, while embeddings from another model might be 768-dimensional. This means that each vector from the first model would have 300 numbers, and each vector from the second model would have 768 numbers.

   When creating a Pinecone Index, it's important to set the "dimension" property to match the size of the embeddings you plan to store. If your embeddings are 768-dimensional, you should create a Pinecone Index with a dimension of 768. This ensures that the index can accurately store and perform similarity search or other operations on your embeddings.

   Here's a brief example of how you might determine the dimension for a Pinecone Index:

   1. **Determine Embedding Model Output Size**: First, identify the model you are using for generating embeddings and check the documentation or configuration to find out the size of the output vectors (the dimensionality).

   2. **Configure Pinecone Index**: When setting up your Pinecone Index, use this dimension size as the value for the index's "dimension" property.

   It's crucial that the "dimension" of the Pinecone Index matches the dimensionality of the vectors you intend to store in it. Misalignment in dimensions would lead to errors when trying to insert vectors into the index or retrieve them for queries.

## 2. [Walter - 21-03-2024] We have signed an AWS marketplace agreement for Pinecone, but it seems like now we are being billed directly. Which is it, and what's the difference?

## 3. [Walter - 21-03-2024] We will have many users of our chat app, and each user might have dozens of data sources, with thousands of documents per datasource. Should we be running a pinecone index per user, or one index per user per service? or one index overall?

   Given your emphasis on data isolation, particularly ensuring that users cannot access data from other users (or companies), alongside the desire for efficiency in data storage and indexing, a more nuanced approach is warranted. Your system needs to balance strict data isolation with the efficiency of not redundantly indexing identical documents for users within the same company. Here's a strategy that could work well for your requirements:

   ### Multi-Tenant Indexing with Access Control

   **Concept**: Implement a multi-tenant system where each company has its own index (or set of indexes) within Pinecone (or your chosen vector database). Within each company's index, documents are indexed once, but access control mechanisms ensure that users can only query and retrieve documents they're authorized to see.

   **How It Works**:

   1. **Company-Level Indexing**:
   - Create a separate Pinecone index for each company. This index stores all documents accessible to users within that company, avoiding redundant indexing of shared documents.
   - This approach isolates data at the company level, ensuring no cross-company data access.

   2. **Document Access Control**:
   - Implement an access control layer in your application logic that manages which users can access which documents. This could involve tagging each document with user or group permissions upon indexing.
   - When a user performs a query, the access control layer filters the query to only include documents that user is authorized to access. This filtering can happen before querying Pinecone or as a post-query filtering step, depending on the capabilities of your vector database and the specifics of your implementation.

   3. **Efficient Querying**:
   - To support efficient querying within this framework, design your query processor to first validate user access rights based on the document metadata, then execute the query against the company's Pinecone index, and finally filter the results based on the user's permissions.

   **Advantages**:

   - **Data Isolation**: Complete isolation of company data is maintained, with no possibility of cross-company data access.
   - **Efficiency**: Documents shared by users within the same company are indexed once, reducing storage and processing overhead.
   - **Scalability**: Each company's index can scale independently, allowing for resource allocation based on company size and usage patterns.
   - **Security**: By integrating document access control at the application layer, you ensure that security policies can be dynamically adjusted without reindexing data.

   **Considerations**:

   - **Complexity in Access Control Logic**: This approach requires careful implementation of access control logic to ensure accurate and secure data access.
   - **Resource Allocation**: While more efficient than indexing documents per user, company-level indexing still requires careful resource management, especially as the number of companies and documents grows.
   - **Compliance and Auditing**: Implement logging and auditing mechanisms to track access and queries, ensuring compliance with data protection regulations.

   ### Implementation Steps:

   1. **Index Setup**: When onboarding a new company, create a dedicated Pinecone index for that company.
   2. **Document Indexing**: As documents are added, index them in the company's Pinecone index with associated access control metadata.
   3. **Query Processing**: Implement a query processing system that checks user permissions, filters queries based on those permissions, and retrieves results from the relevant company index.

   By carefully designing your system with these principles in mind, you can achieve the dual goals of strict data isolation and efficient data management, ensuring that your chat application remains secure, scalable, and cost-effective.

## 4. [Walter - 21-03-2024] We have something called OpenAIEmbeddings. What are these and how do they work? How are they different for other models?

   A: (from ChatGPT): The sizes of the embeddings produced by different OpenAI models, particularly those designed for generating embeddings, can vary based on the specific model and version you are using. As of my last update, OpenAI offers several models that can produce embeddings, such as the ones based on the GPT (Generative Pre-trained Transformer) architecture and specialized embedding models.

   ### GPT-3 Embeddings

   For the GPT-3 models, the embeddings size isn't directly specified because GPT-3 is primarily known as a generative model. However, when working with embeddings derived from GPT-3 or similar models, the dimensionality can be linked to the size of the model's hidden layers. For example, GPT-3 models have sizes ranging from 125 million to 175 billion parameters, but the "dimension" of interest for embeddings typically corresponds to the model's hidden state size, not the total number of parameters. This size can vary but might be around 768 for smaller models up to 4096 for some of the larger configurations.

   ### Specialized Embedding Models

   OpenAI has released models specifically designed for generating embeddings, which might be more directly applicable to your question. These models, such as those accessible through the OpenAI API for embeddings, provide a more straightforward approach to generating embeddings for various types of data, including text.

   - **text-embedding-ada-002**: Produces 1024-dimensional embeddings.
   - **text-embedding-babbage-001**: Produces 2048-dimensional embeddings.
   - **text-embedding-curie-001**: Produces 4096-dimensional embeddings.
   - **text-embedding-davinci-001**: Produces 12288-dimensional embeddings.

   ### Choosing the Right Dimension

   When using Pinecone or any vector database with OpenAI's models, you need to set the dimension of your index to match the output size of the embeddings you're working with. For instance, if you're using the `text-embedding-ada-002` model for generating text embeddings, you would set the dimension of your Pinecone Index to 1024 to accommodate the size of the vectors produced by this model.

   ### Important Notes

   - **Model Updates**: The information about model sizes and capabilities can change as OpenAI releases new models or updates existing ones. Always check the latest documentation for the most accurate and up-to-date information.
   - **Use Case**: Choose the model based on your specific needs, considering factors like the trade-offs between computational cost and the level of semantic richness required for your application.

   For the most current information about OpenAI models and their embedding sizes, refer directly to the OpenAI API documentation.

## 5. [Walter - 21-03-2024] It seems like the vectorizer (the code that translates our documents into vector format) is a key component. How do these work, what are the best practices?

## 6. [Walter - 21-03-2024] If my assumption is correct, data that is vectorized with a specific algorithm is only usable with an algorithm that knows the same format, kind of like encryption. Is this true? And if so, how do we handle that coupling?

   A: Pinecone stores metadata with every vector, which can be used for many things. As of this answer, the default metadata is: METADATA

    source: "<<google docs link>>"
    text: "<<the original text that is in the vector>>"
    title: "<<the title of the doc>>"
    when: "<<when was this stored>>"

   We are able to add fields to the metadata, so this might help. However, the index has a dimension that can't be changed, so changing that might be tricky

## 7. [Walter - 21-03-2024] How do we make this thing have chat memory, used for context to the LLM? Langchain has stuff for this, but is it stateless?

## 8. [Walter - 21-03-2024] The GoogleDriveLoader currently has to write it's creds to file in order to use them, how do we make this multi-user safe?

## 9. [Walter - 21-03-2024] Does it make sense to develop a full-fledged client? or should we do API based development so we can talk to the lorelai API endpoints from any client (eg. a Slack bot, a mobile client, a web app, etc)

   A: either way, API based backend development seems prudent so we have flexibility. In addition, we should have an organisation be the main signup with billing and such, and as such we have <orgname>.domain.com as the main thing.

## 10. [Walter - 21-03-2024] How do we make this modular with regards to supporting multiple LLM backends?

## 11. [Walter - 21-03-2024] How do we architect Lorelai so we can add an unlimited amount of data sources for the RAG?

## 12. [Walter - 21-03-2024] Currently RAG with a vectordatabase is the hot thing, but it's not certain this will stay. How do we make the context generator as smart and flexible as possible?

## 13. [Walter - 21-03-2024] How do we support a flexible number of users, data sources, etc.

## 14. [Walter - 21-03-2024] Should we invest time/money/effort in deduplicating the indexer? ie. If 100 people have access to a document, how do we not store that 100x in our vector database?

# initial system diagram

Below a schematic of how we could build each of these modules so that we can keep the architecture manageable

![Lorelai System Diagram](./imgs/Lorelai%20System%20Diagram.png)<|MERGE_RESOLUTION|>--- conflicted
+++ resolved
@@ -29,7 +29,6 @@
 1. Obtain a Pinecone API key from [Pinecone's portal](https://app.pinecone.io/organizations/). If you don't have access to Helixiora's Pinecone, ask Walter.
 2. Acquire an OpenAI API key through [OpenAI's platform](https://platform.openai.com/api-keys). If you don't have access to Helixiora's OpenAI, ask Walter.
 3. Generate Google OAuth credentials via [Google Cloud Console](https://console.cloud.google.com/apis/credentials). If you don't have access to Lorelai's Google Cloud Profile, ask Walter.
-<<<<<<< HEAD
 4. In order to pass these values there are two options:
     a) Copy the `settings.json.example` file to `settings.json` and fill in the placeholders with the obtained values.
 
@@ -49,10 +48,6 @@
 LORELAI_ENVIRONMENT_SLUG
 ```
 Note that the project id is the id of the project in the [google console](https://console.cloud.google.com/cloud-resource-manager) 
-=======
-4. Copy the `settings.json.example` file to `settings.json` and fill in the placeholders with the obtained values.
-    1. The project id is the id of the project in the [google console](https://console.cloud.google.com/cloud-resource-manager)
->>>>>>> 35acfd90
 
 #### Running in a python venv
 
@@ -69,14 +64,11 @@
    > celery -A app.celery worker
 
    ```
-<<<<<<< HEAD
-=======
 6. Create a .env file with this variables
    ```
    CELERY_BROKER_URL=redis://localhost:6379/0
    CELERY_RESULT_BACKEND=redis://localhost:6379/0
    ```
->>>>>>> 35acfd90
 7. Launch the Flask application: `flask run`
 
 #### Running using docker compose
