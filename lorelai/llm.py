--- conflicted
+++ resolved
@@ -1,15 +1,9 @@
 """Module to handle interaction with different language model APIs."""
 
-<<<<<<< HEAD
-import importlib
-=======
-from flask import current_app
-from lorelai.context_retriever import ContextRetriever, LorelaiContextRetrievalResponse
->>>>>>> 03286a0a
 import logging
 import time
+from abc import ABC, abstractmethod
 from concurrent.futures import ThreadPoolExecutor, as_completed
-from abc import ABC, abstractmethod
 
 from flask import current_app
 
@@ -37,8 +31,8 @@
     @classmethod
     def create(cls, model_type: str, user_email: str, org_name: str) -> "Llm":
         """Create an instance of the specified LLM type."""
+        from lorelai.llms.ollamallama3 import OllamaLlama3
         from lorelai.llms.openaillm import OpenAILlm
-        from lorelai.llms.ollamallama3 import OllamaLlama3
 
         llm_classes = {"OpenAILlm": OpenAILlm, "OllamaLlama3": OllamaLlama3}
 
@@ -52,12 +46,15 @@
         self.user_email = user_email
         self.organisation = organisation
         self.datasources = []
-<<<<<<< HEAD
+        self.prompt_template = None
+        self._initialize_datasources()
 
+    def _initialize_datasources(self) -> None:
+        """Initialize the datasources for this LLM instance."""
         # Get user's authenticated datasources from the database
-        user = User.query.filter_by(email=user_email).first()
+        user = User.query.filter_by(email=self.user_email).first()
         if not user:
-            logging.error(f"User not found: {user_email}")
+            logging.error(f"User not found: {self.user_email}")
             return
 
         # Get user's authenticated datasources
@@ -70,64 +67,43 @@
 
         # Get authenticated datasource names
         authenticated_datasources = {auth[0] for auth in user_auths}
-        for datasource_name in authenticated_datasources:
-            logging.info(f"Found authenticated datasource: {datasource_name}")
 
-        # Map datasource names to retriever types
-        datasource_to_retriever = {
-            "Google Drive": "GoogleDriveContextRetriever",
-            "Slack": "SlackContextRetriever",
-        }
-
-        # Only create retrievers for authenticated datasources
-        for datasource_name, retriever_type in datasource_to_retriever.items():
-            if datasource_name in authenticated_datasources:
-                try:
-                    retriever = ContextRetriever.create(
-                        retriever_type,
-                        user_email=user_email,
-                        org_name=organisation,
+        # Check Slack feature flag and authentication
+        if int(current_app.config["FEATURE_SLACK"]) == 1 and "Slack" in authenticated_datasources:
+            try:
+                self.datasources.append(
+                    ContextRetriever.create(
+                        "SlackContextRetriever",
+                        org_name=self.organisation,
+                        user_email=self.user_email,
                         environment=current_app.config["LORELAI_ENVIRONMENT"],
                         environment_slug=current_app.config["LORELAI_ENVIRONMENT_SLUG"],
                         reranker=current_app.config["LORELAI_RERANKER"],
                     )
-                    self.datasources.append(retriever)
-                    logging.info(
-                        f"Created {retriever_type} for authenticated datasource: {datasource_name}"
+                )
+                logging.info("Created SlackContextRetriever for authenticated user")
+            except ValueError as e:
+                logging.error(f"Failed to create SlackContextRetriever: {e}")
+
+        # Check Google Drive feature flag and authentication
+        if (
+            int(current_app.config["FEATURE_GOOGLE_DRIVE"]) == 1
+            and "Google Drive" in authenticated_datasources
+        ):
+            try:
+                self.datasources.append(
+                    ContextRetriever.create(
+                        "GoogleDriveContextRetriever",
+                        org_name=self.organisation,
+                        user_email=self.user_email,
+                        environment=current_app.config["LORELAI_ENVIRONMENT"],
+                        environment_slug=current_app.config["LORELAI_ENVIRONMENT_SLUG"],
+                        reranker=current_app.config["LORELAI_RERANKER"],
                     )
-                except ValueError as e:
-                    logging.error(f"Failed to create {retriever_type} for {datasource_name}: {e}")
-            else:
-                logging.info(f"Skipping {datasource_name} as user is not authenticated")
-=======
-        self.prompt_template = None
-        self._initialize_datasources()
-
-    def _initialize_datasources(self) -> None:
-        """Initialize the datasources for this LLM instance."""
-        if int(current_app.config["FEATURE_SLACK"]) == 1:
-            self.datasources.append(
-                ContextRetriever.create(
-                    "SlackContextRetriever",
-                    org_name=self.organisation,
-                    user_email=self.user_email,
-                    environment=current_app.config["LORELAI_ENVIRONMENT"],
-                    environment_slug=current_app.config["LORELAI_ENVIRONMENT_SLUG"],
-                    reranker=current_app.config["LORELAI_RERANKER"],
                 )
-            )
-        if int(current_app.config["FEATURE_GOOGLE_DRIVE"]) == 1:
-            self.datasources.append(
-                ContextRetriever.create(
-                    "GoogleDriveContextRetriever",
-                    org_name=self.organisation,
-                    user_email=self.user_email,
-                    environment=current_app.config["LORELAI_ENVIRONMENT"],
-                    environment_slug=current_app.config["LORELAI_ENVIRONMENT_SLUG"],
-                    reranker=current_app.config["LORELAI_RERANKER"],
-                )
-            )
->>>>>>> 03286a0a
+                logging.info("Created GoogleDriveContextRetriever for authenticated user")
+            except ValueError as e:
+                logging.error(f"Failed to create GoogleDriveContextRetriever: {e}")
 
     def get_answer(self, question: str, conversation_history: str | None = None) -> str:
         """Retrieve an answer to a given question based on provided context.
