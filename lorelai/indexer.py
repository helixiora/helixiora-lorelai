--- conflicted
+++ resolved
@@ -2,10 +2,7 @@
 them using langchain and then index them in pinecone"""
 
 import os
-<<<<<<< HEAD
 import sys
-=======
->>>>>>> 35acfd90
 from typing import Any
 
 from google.auth.transport.requests import Request
