"""Contains the Processor class that processes and indexes them in Pinecone."""

import itertools
import logging
import os
import uuid
from collections.abc import Iterable

import numpy as np
<<<<<<< HEAD
=======
from rq import job
>>>>>>> 36aa5e2a

import pinecone
from pinecone import ServerlessSpec

from langchain_core.documents import Document
from langchain_core.embeddings import Embeddings
from langchain_google_community.drive import GoogleDriveLoader
from langchain_openai import OpenAIEmbeddings
from langchain_text_splitters import RecursiveCharacterTextSplitter

from lorelai.utils import (
    get_embedding_dimension,
    load_config,
    save_google_creds_to_tempfile,
    get_db_connection,
)
from lorelai.pinecone import index_name


class Processor:
    """Used to process the Google Drive documents and index them in Pinecone."""

    def __init__(self):
        """Initialize the Processor class."""
        self.pinecone_settings = load_config("pinecone")
        self.openai_creds = load_config("openai")
        self.lorelai_settings = load_config("lorelai")

        self.pinecone_api_key = self.pinecone_settings["api_key"]
        self.openai_api_key = self.openai_creds["api_key"]
        # set env variable with openai api key
        os.environ["OPENAI_API_KEY"] = self.openai_api_key
        os.environ["PINECONE_API_KEY"] = self.pinecone_api_key

    def pinecone_filter_deduplicate_documents_list(
        self, formatted_documents: Iterable[Document], pc_index
    ) -> list:
        """Process the vectors and removes vector which exist in database.

        Also tag doc metadata with new user

        :param documents: the documents to process
        :param pc_index: pinecone index object

        :return:1. (list of documents deduplicated and filtered , ready to be inserted in pinecone)
                2. (number of documents tagged with current user)
                3. (number of document already exist and tagged by current user)
        """
        documents = formatted_documents.copy()
        logging.info(f"Checking {len(documents)} documents for duplicates in Pinecone index")
        tagged_existing_doc_with_user = 0
        already_exist_and_tagged = 0
        # Check if docs exist in pinecone.
        for doc in documents[:]:
            # doc["metadata"]["users"]=["newuser.com"]
            result = pc_index.query(
                vector=doc["values"],
                top_k=1,
                include_metadata=True,
                filter={"source": doc["metadata"]["source"]},
            )
            # Check if we got matches from query result
            if len(result["matches"]) > 0:
                # Check if the vector is already in the database
                if (
                    result["matches"][0]["score"] >= 0.99
                    and result["matches"][0]["metadata"]["source"] == doc["metadata"]["source"]
                ):
                    # Check if doc already tag for this users
                    if doc["metadata"]["users"][0] in result["matches"][0]["metadata"]["users"]:
                        logging.info(
                            f"Document {doc['metadata']['title']} already exists in Pinecone and \
<<<<<<< HEAD
 agged by {doc['metadata']['users'][0]}, removing from list"
=======
 tagged by {doc['metadata']['users'][0]}, removing from list"
>>>>>>> 36aa5e2a
                        )
                        # if so then we remove doc form the document list
                        documents.remove(doc)
                        already_exist_and_tagged += 1

                    # if doc is not tagged for user, then we update the meta data
                    # to include this user and we remove the doc.
                    else:
                        users_list = (
                            result["matches"][0]["metadata"]["users"] + doc["metadata"]["users"]
                        )
                        logging.info(f"Tagging {doc['metadata']['title']} with {users_list}")
                        pc_index.update(
                            id=result["matches"][0]["id"],
                            set_metadata={"users": users_list},
                        )
                        documents.remove(doc)
                        tagged_existing_doc_with_user += 1
        logging.info("Completed Deduplication")
        return documents, tagged_existing_doc_with_user, already_exist_and_tagged

    def pinecone_format_vectors(
        self, documents: Iterable[Document], embeddings_model: Embeddings
    ) -> list:
        """Process the documents and format them for pinecone insert.

        :param docs: the documents to process
        :param embeddings_model: embeddings_model object

        :return: list of documents ready to be inserted in pinecone
        """
        logging.info(f"Formatting {len(documents)}Chunked docs to Pinecone format")
        # Get Text
        text_docs = []
        for doc in documents:
            texts = doc.page_content.replace("\n", " ").replace("\r", " ")
            text_docs.append(texts)
        embeds = embeddings_model.embed_documents(text_docs)

        # prepare pinecone vectors
        formatted_documents = []
        logging.info(
            f" Number documents {len(documents)} == Number embeds {len(embeds)} \
                == {len(embeds)==len(documents)}"
        )
        if len(documents) != len(embeds):
            raise ValueError("Embeds length and document length mismatch")

        for i in range(len(documents)):
            temp_dict = {
                "id": str(uuid.uuid4()),
                "values": embeds[i],
                "metadata": documents[i].metadata,
            }

            temp_dict["metadata"]["text"] = text_docs[i]
            formatted_documents.append(temp_dict)
        if len(formatted_documents) != len(documents):
            logging.error("Formatted Doc not equal documents")
            raise ValueError
        logging.info(f"Formatted {len(formatted_documents)} documents for pinecone index")
        return formatted_documents

    def remove_nolonger_accessed_documents(
        self, formatted_documents, pc_index, embedding_dimension, user_email
    ):
        """Delete document which user no longer has access to from Pinecone.

        Arguments
        ---------
            :param formatted_documents: document user currently have access to
            :param pc_index: pinecone index object
            :param embedding_dimension: embedding model dimension

        Returns
        -------
            :return: None

        """
        logging.info("Removing docs which user doesn't have access to.")
        count_updated = 0
        count_deleted = 0
        input_vector = np.random.rand(embedding_dimension).tolist()
        result = pc_index.query(
            vector=input_vector,
            top_k=10000,
            include_metadata=True,
            include_values=False,
            filter={"users": {"$eq": user_email}},
        )

        # This dict contains all doc accessed by this user in db.
        # mapping = {source:{ids:[],users:[]}}
        db_vector_dict = {}
        for i in result["matches"]:
            if i["metadata"]["source"] not in db_vector_dict:
                db_vector_dict[i["metadata"]["source"]] = {
                    "ids": [i["id"]],
                    "users": i["metadata"]["users"],
                    "title": i["metadata"]["title"],
                }
                continue
            # add ids to source key, some source can have many vector because of chunking
            db_vector_dict[i["metadata"]["source"]]["ids"] = db_vector_dict[
                i["metadata"]["source"]
            ]["ids"] + [i["id"]]

        logging.info(f"Google document in pinecone {len(db_vector_dict)}")
        # Compare current doc list accessible by user to the doc in the db.
        # only keep which is not accessible by user
        logging.info(f"FORMATTED DOC SIZE {len(formatted_documents)}")
        for doc in formatted_documents:
            if doc["metadata"]["source"] in db_vector_dict:
                logging.debug(f'{doc["metadata"]["source"]} already in pinecone index')
                logging.debug(f"Size before {len(db_vector_dict)}")
                db_vector_dict.pop(doc["metadata"]["source"])
                logging.debug(f"Size after {len(db_vector_dict)}")
        delete_vector_ids_list = []
        delete_vector_title_list = []
        for key in db_vector_dict:
            logging.info(f'{user_email} does not have access to {db_vector_dict[key]["title"]}')
            # if document have 2 users in metadata, then remove only 1 user
            if len(db_vector_dict[key]["users"]) >= 2:
                new_user_list = db_vector_dict[key]["users"]
                new_user_list.remove(user_email)
                logging.info("Removing access without deleting docs from Pinecone")
                for id in db_vector_dict[key]["ids"]:
                    pc_index.update(
                        id=id,
                        set_metadata={"users": new_user_list},
                    )
                    count_updated += 1
            # else remove the document it self as no user have access
            else:
                delete_vector_ids_list = delete_vector_ids_list + db_vector_dict[key]["ids"]
                delete_vector_title_list.append(db_vector_dict[key]["title"])

        logging.info(
            f"Deleting following document from pinecone :\n \
                {delete_vector_title_list}\n \
                Size:{len(delete_vector_title_list)}\n \
                as no users have access to these documents"
        )
        if delete_vector_ids_list:
            pc_index.delete(ids=delete_vector_ids_list)
            count_deleted = len(delete_vector_ids_list)
        # store ids of doc in db to be delete as user does not have access
        return count_updated, count_deleted

    def store_docs_in_pinecone(
        self, docs: Iterable[Document], index_name: str, user_email: str, job: job.Job
    ) -> None:
        """Process the documents and index them in Pinecone.

        Arguments
        ---------
            :param docs: the documents to process
            :param index_name: name of index
            :param user_email: the user to process
            :param job: the job object
        """

        def chunks(iterable, batch_size=100):
            """Break an iterable into chunks of size batch_size."""
            it = iter(iterable)
            chunk = tuple(itertools.islice(it, batch_size))
            while chunk:
                yield chunk
                chunk = tuple(itertools.islice(it, batch_size))

        logging.info(f"Storing {len(docs)} documents for user: {user_email}")

        embedding_settings = load_config("embeddings")
        chunk_size = embedding_settings["chunk_size"]
        embedding_model_name = embedding_settings["model"]

        splitter = RecursiveCharacterTextSplitter(chunk_size=chunk_size)

        # Iterate over documents and split each document's text into chunks
<<<<<<< HEAD
        # for doc_id, document_content in documents.items():
        documents = splitter.split_documents(docs)
        logging.info(f"Converted {len(docs)} Google Docs into {len(documents)} Chucks")
=======
        document_chunks = splitter.split_documents(docs)
        logging.info(f"Converted {len(docs)} Google Docs into {len(document_chunks)} Chucks")
>>>>>>> 36aa5e2a

        embedding_model = OpenAIEmbeddings(model=embedding_model_name)
        embedding_dimension = get_embedding_dimension(embedding_model_name)
        if embedding_dimension == -1:
            raise ValueError(f"Could not find embedding dimension for model '{embedding_model}'")

        pc = pinecone.Pinecone(api_key=self.pinecone_api_key)

        region = self.pinecone_settings["region"]
        metric = self.pinecone_settings["metric"]

        # somehow the PineconeVectorStore doesn't support creating a new index, so we use pinecone
        # package directly. Check if the index already exists
        if index_name not in pc.list_indexes().names():
            # Create a new index
            pc.create_index(
                name=index_name,
                dimension=embedding_dimension,
                metric=metric,
                spec=ServerlessSpec(cloud="aws", region=region),
            )
            logging.debug(f"Created new Pinecone index {index_name}")
        else:
            logging.debug(f"Pinecone index {index_name} already exists")

        logging.info(
            f"Indexing {len(document_chunks)} documents in Pinecone index {index_name} \
                using:embedding_model:{embedding_model_name}"
        )

        pc_index = pc.Index(index_name)

        # Format the document for insertion
        formatted_document_chunks = self.pinecone_format_vectors(document_chunks, embedding_model)
        filtered_document_chunks, tagged_existing_doc_with_user, already_exist_and_tagged = (
            self.pinecone_filter_deduplicate_documents_list(formatted_document_chunks, pc_index)
        )

        count_removed_access, count_deleted = self.remove_nolonger_accessed_documents(
            formatted_document_chunks, pc_index, embedding_dimension, user_email
        )

        # inserting  the documents
        if filtered_document_chunks:
            logging.info(
                f"Inserting {len(filtered_document_chunks)} documents in Pinecone {index_name}"
            )
            for chunk in chunks(filtered_document_chunks, 50):
                response = pc_index.upsert(vectors=chunk)
                logging.debug(f"Upsert response: {response}")

        logging.info(f"Total Number of Google Docs {len(docs)}")
<<<<<<< HEAD
        logging.info(f"Total Number of document chunks, ie after chunking {len(documents)}")
=======
        logging.info(f"Total Number of document chunks, ie after chunking {len(document_chunks)}")
>>>>>>> 36aa5e2a
        logging.info(
            f"{already_exist_and_tagged} documents  already exist and tagged in index {index_name}"
        )
        logging.info(
            f"Added user tag to {tagged_existing_doc_with_user} documents which already exist\
                in index {index_name}"
        )
        logging.info(f"removed user tag to {count_removed_access} documents in index {index_name}")
        logging.info(f"Deleted {count_deleted} documents in Pinecone index {index_name}")
        # New Document added = filtered_document_chunks
        logging.info(f"Added {len(filtered_document_chunks)} new documents in index {index_name}")

        return len(filtered_document_chunks)

    def update_last_indexed_for_docs(self, documents, job):
        """Update the last indexed timestamp for the documents in the database.

        :param documents: the documents to update
        :param job: the job object
        """
        for doc in documents:
            doc_id = doc["google_drive_id"]
            logging.info(f"Updating last indexed timestamp for document: {doc_id}")

            # update the last indexed timestamp for the document in the database
            db = get_db_connection()
            cursor = db.cursor()
            try:
                cursor.execute(
                    "UPDATE google_drive_items SET last_indexed_at = NOW() \
                        WHERE google_drive_id = %s",
                    (doc_id,),
                )
                db.commit()
            finally:
                cursor.close()
                db.close()

        job.meta["log"].append(f"Updated last indexed timestamp for {len(documents)} documents")

    def google_docs_to_pinecone_docs(
        self: None,
        documents: list[str],
        access_token: str,
        refresh_token: str,
        expires_at: int,
        org_name: str,
        user_email: str,
        job: job.Job,
    ) -> None:
        """Process the Google Drive documents and divide them into pinecone compatible chunks.

        :param documents: the list of google document ids to process
        :param access_token: the access token to use for Google Drive API
        :param refresh_token: the refresh token to use for Google Drive API
        :param expires_at: the expiry time of the access token
        :param org_name: the name of the organization
        :param user_email: the user to process
        :param job: the job object

        :return: None
        """
        google_creds = load_config("google")

        # save the google creds to a tempfile as they are needed by the langchain google drive
        # loader until this issue is fixed: https://github.com/langchain-ai/langchain/issues/15058
        save_google_creds_to_tempfile(
            access_token=access_token,
            refresh_token=refresh_token,
            token_uri="https://oauth2.googleapis.com/token",
            client_id=google_creds["client_id"],
            client_secret=google_creds["client_secret"],
        )

        docs = []
        # documents contain a list of dictionaries with the following keys:
        # user_id, google_drive_id, item_type, item_name
        # loop through the documents and load them from Google Drive
        for doc in documents:
            doc_user_id = doc["user_id"]
            doc_google_drive_id = doc["google_drive_id"]
            doc_item_type = doc["item_type"]
            doc_item_name = doc["item_name"]

            if doc_item_type not in ["document", "folder"]:
                logging.error(f"Invalid item type: {doc_item_type}")
                raise ValueError(f"Invalid item type: {doc_item_type}")
<<<<<<< HEAD

            logging.info(
                f"Loading {doc_item_type}: {doc_item_name} ({doc_google_drive_id}) for user: {doc_user_id}"  # noqa
            )
            if doc_item_type == "document":
                drive_loader = GoogleDriveLoader(document_ids=[doc_google_drive_id])
            elif doc_item_type == "folder":
                drive_loader = GoogleDriveLoader(
                    folder_id=doc_google_drive_id, recursive=True, include_folders=True
                )

            docs_loaded = drive_loader.load()
            if docs_loaded:
                docs.extend(docs_loaded)

=======

            logging.info(
                f"Loading {doc_item_type}: {doc_item_name} ({doc_google_drive_id}) \
for user: {doc_user_id}"  # noqa
            )
            if doc_item_type == "document":
                drive_loader = GoogleDriveLoader(document_ids=[doc_google_drive_id])
            elif doc_item_type == "folder":
                drive_loader = GoogleDriveLoader(
                    folder_id=doc_google_drive_id, recursive=True, include_folders=True
                )

            # use langchain google drive loader to load the content of the docs from google drive
            docs_loaded = drive_loader.load()

            # if the docs_loaded is not None, add the loaded docs to the docs list
            if docs_loaded:
                docs.extend(docs_loaded)

>>>>>>> 36aa5e2a
        logging.debug(f"Loaded {len(docs)} Google docs from Google Drive")

        # go through all docs. For each doc, see if the user is already in the metadata. If not,
        # add the user to the metadata
        for loaded_doc in docs:
            logging.info(f"Checking metadata users for Google doc: {loaded_doc.metadata['title']}")
            # check if the user key is in the metadata
            if "users" not in loaded_doc.metadata:
                loaded_doc.metadata["users"] = []
            # check if the user is in the metadata
            if user_email not in loaded_doc.metadata["users"]:
                logging.info(
                    f"Adding user {user_email} to doc.metadata['users'] for \
 metadata.users ${loaded_doc.metadata['users']}"
                )
                loaded_doc.metadata["users"].append(user_email)

        # indexname must consist of lower case alphanumeric characters or '-'"
        index = index_name(
            org=org_name,
            datasource="googledrive",
            environment=self.lorelai_settings["environment"],
            env_name=self.lorelai_settings["environment_slug"],
            version="v1",
        )
<<<<<<< HEAD
        new_docs_added = self.store_docs_in_pinecone(docs, index_name=index, user_email=user_email)
=======

        # store the documents in Pinecone
        new_docs_added = self.store_docs_in_pinecone(
            docs, index_name=index, user_email=user_email, job=job
        )

        self.update_last_indexed_for_docs(documents, job)

>>>>>>> 36aa5e2a
        logging.info(f"Processed {len(docs)} documents for user: {user_email}")
        return {"new_docs_added": new_docs_added}<|MERGE_RESOLUTION|>--- conflicted
+++ resolved
@@ -7,10 +7,7 @@
 from collections.abc import Iterable
 
 import numpy as np
-<<<<<<< HEAD
-=======
 from rq import job
->>>>>>> 36aa5e2a
 
 import pinecone
 from pinecone import ServerlessSpec
@@ -83,11 +80,7 @@
                     if doc["metadata"]["users"][0] in result["matches"][0]["metadata"]["users"]:
                         logging.info(
                             f"Document {doc['metadata']['title']} already exists in Pinecone and \
-<<<<<<< HEAD
- agged by {doc['metadata']['users'][0]}, removing from list"
-=======
  tagged by {doc['metadata']['users'][0]}, removing from list"
->>>>>>> 36aa5e2a
                         )
                         # if so then we remove doc form the document list
                         documents.remove(doc)
@@ -267,14 +260,8 @@
         splitter = RecursiveCharacterTextSplitter(chunk_size=chunk_size)
 
         # Iterate over documents and split each document's text into chunks
-<<<<<<< HEAD
-        # for doc_id, document_content in documents.items():
-        documents = splitter.split_documents(docs)
-        logging.info(f"Converted {len(docs)} Google Docs into {len(documents)} Chucks")
-=======
         document_chunks = splitter.split_documents(docs)
-        logging.info(f"Converted {len(docs)} Google Docs into {len(document_chunks)} Chucks")
->>>>>>> 36aa5e2a
+        logging.info(f"Converted {len(docs)} Google Docs into {len(document_chunks)} Chunks")
 
         embedding_model = OpenAIEmbeddings(model=embedding_model_name)
         embedding_dimension = get_embedding_dimension(embedding_model_name)
@@ -327,11 +314,8 @@
                 logging.debug(f"Upsert response: {response}")
 
         logging.info(f"Total Number of Google Docs {len(docs)}")
-<<<<<<< HEAD
-        logging.info(f"Total Number of document chunks, ie after chunking {len(documents)}")
-=======
         logging.info(f"Total Number of document chunks, ie after chunking {len(document_chunks)}")
->>>>>>> 36aa5e2a
+
         logging.info(
             f"{already_exist_and_tagged} documents  already exist and tagged in index {index_name}"
         )
@@ -419,23 +403,6 @@
             if doc_item_type not in ["document", "folder"]:
                 logging.error(f"Invalid item type: {doc_item_type}")
                 raise ValueError(f"Invalid item type: {doc_item_type}")
-<<<<<<< HEAD
-
-            logging.info(
-                f"Loading {doc_item_type}: {doc_item_name} ({doc_google_drive_id}) for user: {doc_user_id}"  # noqa
-            )
-            if doc_item_type == "document":
-                drive_loader = GoogleDriveLoader(document_ids=[doc_google_drive_id])
-            elif doc_item_type == "folder":
-                drive_loader = GoogleDriveLoader(
-                    folder_id=doc_google_drive_id, recursive=True, include_folders=True
-                )
-
-            docs_loaded = drive_loader.load()
-            if docs_loaded:
-                docs.extend(docs_loaded)
-
-=======
 
             logging.info(
                 f"Loading {doc_item_type}: {doc_item_name} ({doc_google_drive_id}) \
@@ -455,7 +422,6 @@
             if docs_loaded:
                 docs.extend(docs_loaded)
 
->>>>>>> 36aa5e2a
         logging.debug(f"Loaded {len(docs)} Google docs from Google Drive")
 
         # go through all docs. For each doc, see if the user is already in the metadata. If not,
@@ -481,9 +447,6 @@
             env_name=self.lorelai_settings["environment_slug"],
             version="v1",
         )
-<<<<<<< HEAD
-        new_docs_added = self.store_docs_in_pinecone(docs, index_name=index, user_email=user_email)
-=======
 
         # store the documents in Pinecone
         new_docs_added = self.store_docs_in_pinecone(
@@ -492,6 +455,5 @@
 
         self.update_last_indexed_for_docs(documents, job)
 
->>>>>>> 36aa5e2a
         logging.info(f"Processed {len(docs)} documents for user: {user_email}")
         return {"new_docs_added": new_docs_added}