"""Contains the Processor class that processes and indexes them in Pinecone."""

import logging
import os
import uuid
from typing import Iterable

import numpy as np
import pinecone
from google.oauth2.credentials import Credentials
from langchain_core.documents import Document
from langchain_core.embeddings import Embeddings
from langchain_google_community.drive import GoogleDriveLoader
from langchain_openai import OpenAIEmbeddings
from langchain_text_splitters import RecursiveCharacterTextSplitter
from pinecone import ServerlessSpec

from lorelai.utils import (
    get_embedding_dimension,
    load_config,
    pinecone_index_name,
    save_google_creds_to_tempfile,
)


class Processor:
    """This class is used to process the Google Drive documents and index them in Pinecone."""

    def __init__(self):
        """Initialize the Processor class."""
        self.pinecone_settings = load_config("pinecone")
        self.openai_creds = load_config("openai")
        self.lorelai_settings = load_config("lorelai")

        self.pinecone_api_key = self.pinecone_settings["api_key"]
        self.openai_api_key = self.openai_creds["api_key"]
        # set env variable with openai api key
        os.environ["OPENAI_API_KEY"] = self.openai_api_key
        os.environ["PINECONE_API_KEY"] = self.pinecone_api_key

    def pinecone_filter_deduplicate_documents_list(
        self, formatted_documents: Iterable[Document], pc_index
    ) -> list:
        """Process the vectors and removes vector which exist in database.

        Also tag doc metadata with new user

        :param documents: the documents to process
        :param pc_index: pinecone index object

        :return:1. (list of documents deduplicated and filtered , ready to be inserted in pinecone)
                2. (number of documents tagged with current user)
                3. (number of document already exist and tagged by current user)
        """
        documents = formatted_documents.copy()
        logging.info(
            f"Checking {len(documents)} documents for duplicates in Pinecone index"
        )
        tagged_existing_doc_with_user = 0
        already_exist_and_tagged = 0
        # Check if docs exist in pinecone.
        for doc in documents[:]:
            # doc["metadata"]["users"]=["newuser.com"]
            result = pc_index.query(
                vector=doc["values"],
                top_k=1,
                include_metadata=True,
                filter={"source": doc["metadata"]["source"]},
            )
            # Check if we got matches from query result
            if len(result["matches"]) > 0:
                # Check if the vector is already in the database
                if (
                    result["matches"][0]["score"] >= 0.99
                    and result["matches"][0]["metadata"]["source"] == doc["metadata"]["source"]
                ):
                    # Check if doc already tag for this users
<<<<<<< HEAD
                    if doc["metadata"]["users"][0] in result["matches"][0]["metadata"]["users"]:
                        logging.debug(
                            f"Document {doc['metadata']['source']} already exists in Pinecone"
=======
                    if (
                        doc["metadata"]["users"][0]
                        in result["matches"][0]["metadata"]["users"]
                    ):
                        logging.info(
                            f"Document {doc['metadata']['title']} already exists in Pinecone and tagged by {doc['metadata']['users'][0]}"
>>>>>>> 8093e5ad
                        )
                        # if so then we remove doc form the document list
                        documents.remove(doc)
                        already_exist_and_tagged += 1

                    # if doc is not tagged for user, then we update the meta data
                    # to include this user and we remove the doc.
                    else:
                        users_list = (
                            result["matches"][0]["metadata"]["users"] + doc["metadata"]["users"]
                        )
                        logging.info(
                            f"Tagging {doc['metadata']['title']} with {users_list}"
                        )
                        pc_index.update(
                            id=result["matches"][0]["id"],
                            set_metadata={"users": users_list},
                        )
                        documents.remove(doc)
                        tagged_existing_doc_with_user += 1
        logging.info("Completed Deduplication")
        return documents, tagged_existing_doc_with_user, already_exist_and_tagged

    def pinecone_format_vectors(
        self, documents: Iterable[Document], embeddings_model: Embeddings
    ) -> list:
        """process the documents and format them for pinecone insert.

        :param docs: the documents to process
        :param embeddings_model: embeddings_model object

        :return: list of documents ready to be inserted in pinecone
        """
        logging.info(f"Formating {len(documents)}Chunked docs to Pinecone format")
        # Get Text
        text_docs = []
        for doc in documents:
            texts = doc.page_content.replace("\n", " ").replace("\r", " ")
            text_docs.append(texts)
        embeds = embeddings_model.embed_documents(text_docs)

        # prepare pinecone vectors
        formatted_documents = []
        logging.info(
            f" Number documents {len(documents)} == Number embeds {len(embeds)} == {len(embeds)==len(documents)}"
        )
        if len(documents) != len(embeds):
            raise ValueError("Embeds length and document length mismatch")

        for i in range(len(documents)):
            temp_dict = {
                "id": str(uuid.uuid4()),
                "values": embeds[i],
                "metadata": documents[i].metadata,
            }

            temp_dict["metadata"]["text"] = text_docs[i]
            formatted_documents.append(temp_dict)
        if len(formatted_documents) != len(documents):
            logging.error("Formatted Doc not equal documents")
            raise ValueError
        logging.info(
            f"Formatted {len(formatted_documents)} documents for pinecone index"
        )
        return formatted_documents

    def remove_nolonger_accessed_documents(
        self, formatted_documents, pc_index, embedding_dimension, user_email
    ):
        """Delete document which user no longer has access to from Pinecone

        :param formatted_documents: document user currently have access to
        :param pc_index: pinecone index object
        :param embedding_dimension: embedding model dimension

        :return: None

        """
        logging.info("Removing docs which user doesn't have access to.")
        count_updated = 0
        count_deleted = 0
        input_vector = np.random.rand(embedding_dimension).tolist()
        result = pc_index.query(
            vector=input_vector,
            top_k=10000,
            include_metadata=True,
            include_values=False,
            filter={"users": {"$eq": user_email}},
        )

        # This dict contains all doc accessed by this user in db.
        # mapping = {source:{ids:[],users:[]}}
        db_vector_dict = {}
        for i in result["matches"]:
            if i["metadata"]["source"] not in db_vector_dict:
                db_vector_dict[i["metadata"]["source"]] = {
                    "ids": [i["id"]],
                    "users": i["metadata"]["users"],
                    "title": i["metadata"]["title"],
                }
                continue
            # add ids to source key, some source can have many vector becuase of chuncking
            db_vector_dict[i["metadata"]["source"]]["ids"] = db_vector_dict[
                i["metadata"]["source"]
            ]["ids"] + [i["id"]]

        logging.info(f"Google document in pinecone {len(db_vector_dict)}")
        # Compare current doc list accessible by user to the doc in the db.
        # only keep which is not accessible by user
        logging.info(f"FORMATED DOC SIZE {len(formatted_documents)}")
        for doc in formatted_documents:
            if doc["metadata"]["source"] in db_vector_dict:
                logging.debug(f'{doc["metadata"]["source"]} already in pinecone index')
                logging.debug(f"Size before {len(db_vector_dict)}")
                db_vector_dict.pop(doc["metadata"]["source"])
                logging.debug(f"Size after {len(db_vector_dict)}")
        delete_vector_ids_list = []
        delete_vector_title_list = []
        for key in db_vector_dict:
            logging.info(
                f'{user_email} does not have access to {db_vector_dict[key]["title"]}'
            )
            # if document have 2 users in metadata, then remove only 1 user
            if len(db_vector_dict[key]["users"]) >= 2:
                new_user_list = db_vector_dict[key]["users"]
                new_user_list.remove(user_email)
                logging.info("Removing access without deleting docs from Pinecone")
                for id in db_vector_dict[key]["ids"]:
                    pc_index.update(
                        id=id,
                        set_metadata={"users": new_user_list},
                    )
                    count_updated += 1
            # else remove the document it self as no user have access
            else:
                delete_vector_ids_list = (
                    delete_vector_ids_list + db_vector_dict[key]["ids"]
                )
                delete_vector_title_list.append(db_vector_dict[key]["title"])

        logging.info(
            f"Deleting following document from pinecone :\n{delete_vector_title_list}\nSize:{len(delete_vector_title_list)}\n as no users have access to these documents"
        )
        if delete_vector_ids_list:
            pc_index.delete(ids=delete_vector_ids_list)
            count_deleted = len(delete_vector_ids_list)
        # store ids of doc in db to be delete as user does not have access
        return count_updated, count_deleted

    def store_docs_in_pinecone(self, docs: Iterable[Document], index_name, user_email) -> None:
        """process the documents and index them in Pinecone

        :param docs: the documents to process
        :param index_name: name of index
        :param user_email: the user to process
        """
<<<<<<< HEAD
        logging.info(f"Processing {len(docs)} Google documents for user: {user_email}")

=======
        # logging.info(f"Processing {len(docs)} Google documents for user: {user_email}")
        logging.info(
            f"Processing following google docs:\n {[doc.metadata['title'] for doc in docs]}\nfor user: {user_email}"
        )
>>>>>>> 8093e5ad
        splitter = RecursiveCharacterTextSplitter(chunk_size=4000)
        # Iterate over documents and split each document's text into chunks
        # for doc_id, document_content in documents.items():
        documents = splitter.split_documents(docs)
        logging.info(f"Converted {len(docs)}Google Docs into {len(documents)} Chucks")
        # use text-embedding-ada-002
        embedding_model_name = "text-embedding-ada-002"
        embedding_model = OpenAIEmbeddings(model=embedding_model_name)
        embedding_dimension = get_embedding_dimension(embedding_model_name)
        if embedding_dimension == -1:
            raise ValueError(f"Could not find embedding dimension for model '{embedding_model}'")

        pc = pinecone.Pinecone(api_key=self.pinecone_api_key)

        region = self.pinecone_settings["region"]

        # somehow the PineconeVectorStore doesn't support creating a new index, so we use pinecone
        # package directly. Check if the index already exists
        if index_name not in pc.list_indexes().names():
            # Create a new index
            pc.create_index(
                name=index_name,
                dimension=embedding_dimension,
                metric="cosine",
                spec=ServerlessSpec(cloud="aws", region=region),
            )
            logging.debug(f"Created new Pinecone index {index_name}")
        else:
            logging.debug(f"Pinecone index {index_name} already exists")

<<<<<<< HEAD
        logging.debug(f"Indexing {len(documents)} documents in Pinecone index {index_name}")
=======
        logging.info(
            f"Indexing {len(documents)} documents in Pinecone index {index_name} using:embedding_model:{embedding_model_name}"
        )
>>>>>>> 8093e5ad

        pc_index = pc.Index(index_name)

        # Format the document for insertion
        formatted_documents = self.pinecone_format_vectors(documents, embedding_model)
<<<<<<< HEAD
        filtered_documents, updated_documents_numbers = (
            self.pinecone_filter_deduplicate_documents_list(formatted_documents, pc_index)
=======
        filtered_documents, tagged_existing_doc_with_user, already_exist_and_tagged = (
            self.pinecone_filter_deduplicate_documents_list(
                formatted_documents, pc_index
            )
>>>>>>> 8093e5ad
        )

        count_removed_access, count_deleted = self.remove_nolonger_accessed_documents(
            formatted_documents, pc_index, embedding_dimension, user_email
        )

        # inserting  the documents
        if filtered_documents:
            pc_index.upsert(filtered_documents)
<<<<<<< HEAD

        logging.debug(f"removed user tag to {count_removed_access} documents in index {index_name}")
        logging.debug(f"Deleted {count_deleted} documents in Pinecone index {index_name}")
        logging.debug(
            f"Added user tag to {updated_documents_numbers} documents in index {index_name}"
=======
        logging.info(f"Total Number of Google Docs {len(docs)}")
        logging.info(f"Total Number of documents, ie after chucking {len(documents)}")
        logging.info(
            f"{already_exist_and_tagged} documents  already exist and tagged in index {index_name}"
        )
        logging.info(
            f"Added user tag to {tagged_existing_doc_with_user} documents which already exist in index {index_name}"
        )
        logging.info(
            f"removed user tag to {count_removed_access} documents in index {index_name}"
        )
        logging.info(
            f"Deleted {count_deleted} documents in Pinecone index {index_name}"
        )

        logging.info(
            f"Added {len(filtered_documents)} new documents in index {index_name}"
>>>>>>> 8093e5ad
        )

    def google_docs_to_pinecone_docs(
        self: None,
        document_ids: list[str],
        credentials: Credentials,
        org_name: str,
        user_email: str,
    ) -> None:
        """Process the Google Drive documents and divide them into pinecone compatible chunks.

        :param document_id: the document to process
        :param credentials: the credentials to use to process the document
        :param org: the organisation to process
        :param user: the user to process

        :return: None
        """
        # save the google creds to a tempfile as they are needed by the langchain google drive
        # loader until this issue is fixed: https://github.com/langchain-ai/langchain/issues/15058
        save_google_creds_to_tempfile(
            refresh_token=credentials.refresh_token,
            token_uri="https://oauth2.googleapis.com/token",
            client_id=credentials.client_id,
            client_secret=credentials.client_secret,
        )

        drive_loader = GoogleDriveLoader(document_ids=document_ids)

<<<<<<< HEAD
        logging.info(f"Processing {len(document_ids)} google documents for user: {user_email}")
=======
        logging.debug(
            f"Processing google document: {document_ids} for user: {user_email}"
        )
>>>>>>> 8093e5ad
        docs = drive_loader.load()
        logging.debug(f"Loaded {len(docs)} documents from Google Drive")

        # go through all docs. For each doc, see if the user is already in the metadata. If not,
        # add the user to the metadata
        for doc in docs:
            logging.info(f"Processing doc: {doc.metadata['title']}")
            # check if the user key is in the metadata
            if "users" not in doc.metadata:
                doc.metadata["users"] = []
            # check if the user is in the metadata
            if user_email not in doc.metadata["users"]:
                logging.info(
                    f"Adding user {user_email} to doc.metadata['users'] for \
                    metadata.users ${doc.metadata['users']}"
                )
                doc.metadata["users"].append(user_email)

        # indexname must consist of lower case alphanumeric characters or '-'"
        index_name = pinecone_index_name(
            org=org_name,
            datasource="googledrive",
            environment=self.lorelai_settings["environment"],
            env_name=self.lorelai_settings["environment_slug"],
            version="v1",
        )
        self.store_docs_in_pinecone(docs, index_name=index_name, user_email=user_email)
        logging.info(f"Processed {len(docs)} documents for user: {user_email}")<|MERGE_RESOLUTION|>--- conflicted
+++ resolved
@@ -75,18 +75,12 @@
                     and result["matches"][0]["metadata"]["source"] == doc["metadata"]["source"]
                 ):
                     # Check if doc already tag for this users
-<<<<<<< HEAD
-                    if doc["metadata"]["users"][0] in result["matches"][0]["metadata"]["users"]:
-                        logging.debug(
-                            f"Document {doc['metadata']['source']} already exists in Pinecone"
-=======
                     if (
                         doc["metadata"]["users"][0]
                         in result["matches"][0]["metadata"]["users"]
                     ):
                         logging.info(
                             f"Document {doc['metadata']['title']} already exists in Pinecone and tagged by {doc['metadata']['users'][0]}"
->>>>>>> 8093e5ad
                         )
                         # if so then we remove doc form the document list
                         documents.remove(doc)
@@ -97,6 +91,9 @@
                     else:
                         users_list = (
                             result["matches"][0]["metadata"]["users"] + doc["metadata"]["users"]
+                        )
+                        logging.info(
+                            f"Tagging {doc['metadata']['title']} with {users_list}"
                         )
                         logging.info(
                             f"Tagging {doc['metadata']['title']} with {users_list}"
@@ -243,15 +240,8 @@
         :param index_name: name of index
         :param user_email: the user to process
         """
-<<<<<<< HEAD
         logging.info(f"Processing {len(docs)} Google documents for user: {user_email}")
 
-=======
-        # logging.info(f"Processing {len(docs)} Google documents for user: {user_email}")
-        logging.info(
-            f"Processing following google docs:\n {[doc.metadata['title'] for doc in docs]}\nfor user: {user_email}"
-        )
->>>>>>> 8093e5ad
         splitter = RecursiveCharacterTextSplitter(chunk_size=4000)
         # Iterate over documents and split each document's text into chunks
         # for doc_id, document_content in documents.items():
@@ -282,27 +272,18 @@
         else:
             logging.debug(f"Pinecone index {index_name} already exists")
 
-<<<<<<< HEAD
-        logging.debug(f"Indexing {len(documents)} documents in Pinecone index {index_name}")
-=======
         logging.info(
             f"Indexing {len(documents)} documents in Pinecone index {index_name} using:embedding_model:{embedding_model_name}"
         )
->>>>>>> 8093e5ad
 
         pc_index = pc.Index(index_name)
 
         # Format the document for insertion
         formatted_documents = self.pinecone_format_vectors(documents, embedding_model)
-<<<<<<< HEAD
-        filtered_documents, updated_documents_numbers = (
-            self.pinecone_filter_deduplicate_documents_list(formatted_documents, pc_index)
-=======
         filtered_documents, tagged_existing_doc_with_user, already_exist_and_tagged = (
             self.pinecone_filter_deduplicate_documents_list(
                 formatted_documents, pc_index
             )
->>>>>>> 8093e5ad
         )
 
         count_removed_access, count_deleted = self.remove_nolonger_accessed_documents(
@@ -312,13 +293,6 @@
         # inserting  the documents
         if filtered_documents:
             pc_index.upsert(filtered_documents)
-<<<<<<< HEAD
-
-        logging.debug(f"removed user tag to {count_removed_access} documents in index {index_name}")
-        logging.debug(f"Deleted {count_deleted} documents in Pinecone index {index_name}")
-        logging.debug(
-            f"Added user tag to {updated_documents_numbers} documents in index {index_name}"
-=======
         logging.info(f"Total Number of Google Docs {len(docs)}")
         logging.info(f"Total Number of documents, ie after chucking {len(documents)}")
         logging.info(
@@ -336,7 +310,6 @@
 
         logging.info(
             f"Added {len(filtered_documents)} new documents in index {index_name}"
->>>>>>> 8093e5ad
         )
 
     def google_docs_to_pinecone_docs(
@@ -366,13 +339,7 @@
 
         drive_loader = GoogleDriveLoader(document_ids=document_ids)
 
-<<<<<<< HEAD
         logging.info(f"Processing {len(document_ids)} google documents for user: {user_email}")
-=======
-        logging.debug(
-            f"Processing google document: {document_ids} for user: {user_email}"
-        )
->>>>>>> 8093e5ad
         docs = drive_loader.load()
         logging.debug(f"Loaded {len(docs)} documents from Google Drive")
 
