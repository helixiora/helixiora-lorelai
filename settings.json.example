--- conflicted
+++ resolved
@@ -21,10 +21,6 @@
         "environment": "the stage of this environment eg dev/prod/qa",
         "environment_slug": "a name to recognise this env by",
         "redirect_uri":"http://127.0.0.1:5000/oauth2callback",
-<<<<<<< HEAD
-        "data_sources":["GoogleDrive","Slack","Direct"]
-=======
->>>>>>> 511e5fc5
     },
     "db": {
         "host": "your_mysql_server",
@@ -33,6 +29,7 @@
         "password": "the_password_for_your_user"
     },
     "features": {
-        "slack":0
+        "slack":0,
+        "google_drive":1
     }
 }