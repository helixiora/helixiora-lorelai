--- conflicted
+++ resolved
@@ -7,12 +7,8 @@
 import sys
 
 import mysql.connector
-<<<<<<< HEAD
 from google_auth_oauthlib.flow import Flow
-from flask import Flask, g, redirect, render_template, session, url_for, flash
-=======
-from flask import Flask, g, redirect, render_template, request, session, url_for
->>>>>>> a05fd7f9
+from flask import Flask, g, redirect, render_template, session, url_for, flash, request
 
 from app.routes.admin import admin_bp
 from app.routes.auth import auth_bp
