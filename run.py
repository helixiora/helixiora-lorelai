--- conflicted
+++ resolved
@@ -7,17 +7,12 @@
 import sys
 
 import mysql.connector
-<<<<<<< HEAD
-from flask import Flask, flash, redirect, render_template, session, url_for
 from google_auth_oauthlib.flow import Flow
-=======
-from flask import Flask, g, redirect, render_template, session, url_for
->>>>>>> 5a046286
+from flask import Flask, g, redirect, render_template, session, url_for, flash
 
 from app.routes.admin import admin_bp
 from app.routes.auth import auth_bp
 from app.routes.chat import chat_bp
-<<<<<<< HEAD
 from app.utils import (
     get_db_connection,
     get_user_role,
@@ -25,12 +20,10 @@
     perform_health_checks,
     role_required,
 )
-=======
 
 # load blueprints
 from app.routes.google.auth import googledrive_bp
 from app.utils import get_db_connection, is_admin, perform_health_checks
->>>>>>> 5a046286
 from lorelai.utils import load_config
 
 # this is a print on purpose (not a logger statement) to show that the app is loading
@@ -109,67 +102,10 @@
         logging.info("App is not set up. Redirecting to /admin/setup")
         return redirect(url_for("admin.setup"))
 
-<<<<<<< HEAD
-    # Load the Google OAuth2 secrets
-    secrets = load_config("google")
-    # check if all the required creds are present
-    e_creds = [
-        "client_id",
-        "project_id",
-        "client_secret",
-        "redirect_uris",
-    ]
-    if not all(i in secrets for i in e_creds):
-        missing_creds = ", ".join([ec for ec in e_creds if ec not in secrets])
-        msg = "Missing required google credentials: "
-        raise ValueError(msg, missing_creds)
-
-    client_config = {
-        "web": {
-            "client_id": secrets["client_id"],
-            "project_id": secrets["project_id"],
-            "auth_uri": "https://accounts.google.com/o/oauth2/auth",
-            "token_uri": "https://oauth2.googleapis.com/token",
-            "auth_provider_x509_cert_url": "https://www.googleapis.com/oauth2/v1/certs",
-            "client_secret": secrets["client_secret"],
-            "redirect_uris": secrets["redirect_uris"],
-        }
-    }
-
-    lorelaicreds = load_config("lorelai")
-
-    flow = Flow.from_client_config(
-        client_config=client_config,
-        scopes=[
-            "https://www.googleapis.com/auth/userinfo.profile",
-            "https://www.googleapis.com/auth/userinfo.email",
-            "https://www.googleapis.com/auth/drive.readonly",
-            "openid",
-        ],
-        redirect_uri=lorelaicreds["redirect_uri"],
-    )
-
-    if "google_id" in session:
-        user_data = {
-            "user_organization": session["organisation"],
-            "user_email": session["email"],
-            "is_admin": is_admin(session["google_id"]),
-            "datasource_list": lorelaicreds[
-                "data_sources"
-            ],  # will have env variable for this
-        }
-        session["role"] = get_user_role(session["email"])
-        return render_template("index_logged_in.html", **user_data)
-
-    try:
-        authorization_url, state = flow.authorization_url(
-            access_type="offline", include_granted_scopes="true", prompt="consent"
-=======
     if "user_id" in session:
         is_admin_status = is_admin(session["user_id"])
         return render_template(
             "index_logged_in.html", user_email=session["user_email"], is_admin=is_admin_status
->>>>>>> 5a046286
         )
 
     secrets = load_config("google")
@@ -211,25 +147,6 @@
         return checks, 500
     return "OK", 200
 
-
-<<<<<<< HEAD
-# Logout route
-@app.route("/logout")
-def logout():
-    """the logout route"""
-    session.clear()
-    flash("You have been logged out.")
-    return redirect(url_for("index"))
-
-
-@app.route("/unauthorized")
-def unauthorized():
-    print(session["role"])
-    return "You are not authorized to access this page."
-
-
-=======
->>>>>>> 5a046286
 # Error handler for 404
 @app.errorhandler(404)
 def page_not_found(e):
